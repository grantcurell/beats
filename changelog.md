--- conflicted
+++ resolved
@@ -48,12 +48,9 @@
 * What should we do about multiple configs? Just provide some docs? https://github.com/elastic/logstash-forwarder/issues/136 currently working with -c for beat -config for dirs
 * Command line config option -config was renamed to configDir. Should also be introduced as config file param in case we want to keep it
 * Rethink dead-time: https://github.com/elastic/logstash-forwarder/issues/460
-<<<<<<< HEAD
 * files config was renamed to prospectors as this makes more sense
-=======
 * spoolSize and idleTimeout as cmd line option removed
 * HarvesterBufferSize removed as cmd line option and moved it into the prospector config
->>>>>>> cb43e6f3
 
 Notes:
 * Should every config entry have a name -> make it possible to know from which config entry something comes.
