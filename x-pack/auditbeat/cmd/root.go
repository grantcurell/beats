--- conflicted
+++ resolved
@@ -6,11 +6,8 @@
 
 import (
 	"github.com/elastic/beats/auditbeat/cmd"
-<<<<<<< HEAD
-=======
 	xpackcmd "github.com/elastic/beats/x-pack/libbeat/cmd"
 )
->>>>>>> 97c5a8fb
 
 	// Register Auditbeat x-pack modules.
 	_ "github.com/elastic/beats/x-pack/auditbeat/include"
@@ -20,9 +17,5 @@
 var RootCmd = cmd.RootCmd
 
 func init() {
-<<<<<<< HEAD
-	// TODO: Inject x-pack features.
-=======
 	xpackcmd.AddXPack(RootCmd, cmd.Name)
->>>>>>> 97c5a8fb
 }