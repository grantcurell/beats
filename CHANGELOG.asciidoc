// Use these for links to issue and pulls. Note issues and pulls redirect one to
// each other on Github, so don't worry too much on using the right prefix.
:issue: https://github.com/elastic/beats/issues/
:pull: https://github.com/elastic/beats/pull/

////////////////////////////////////////////////////////////
// Template, add newest changes here

=== Beats version HEAD
https://github.com/elastic/beats/compare/v6.4.0...master[Check the HEAD diff]

==== Breaking changes

*Affecting all Beats*

*Auditbeat*

- Use `initial_scan` action for new paths. {pull}7954[7954]

*Filebeat*

*Heartbeat*

- Added autodiscovery support {pull}8415[8415]

*Metricbeat*

*Packetbeat*

*Winlogbeat*

==== Bugfixes

*Affecting all Beats*

- Fixed `add_host_metadata` not initializing correctly on Windows. {issue}7715[7715]
- Fixed `-d` CLI flag by trimming spaces from selectors. {pull}7864[7864]
- Fixed missing file unlock in spool file on Windows, so file can be reopened and locked. {pull}7859[7859]
- Fix spool file opening/creation failing due to file locking on Windows. {pull}7859[7859]
- Fix size of maximum mmaped read area in spool file on Windows. {pull}7859[7859]
- Fix potential data loss on OS X in spool file by using fcntl with F_FULLFSYNC. {pull}7859[7859]
- Improve fsync on linux, by assuming the kernel resets error flags of failed writes. {pull}7859[7859]
- Remove unix-like permission checks on Windows, so files can be opened. {issue}7849[7849]
- Deregister pipeline loader callback when inputsRunner is stopped. {pull}7893[7893]
- Replace index patterns in TSVB visualizations. {pull}7929[7929]
- Fixed Support `add_docker_metadata` in Windows by identifying systems' path separator. {issue}7797[7797]
- Add backoff support to x-pack monitoring outputs. {issue}7966[7966]
- Fix a race condition with the `add_host_metadata` and the event serialization. {pull}8223[8223] {pull}8653[8653]
- Enforce that data used by k8s or docker doesn't use any reference. {pull}8240[8240]
- Switch to different UUID lib due to to non-random generated UUIDs. {pull}8485[8485]
- Fix race condition when publishing monitoring data. {pull}8646[8646]

*Auditbeat*

- Fixed a crash in the file_integrity module under Linux. {issue}7753[7753]
- Fixed a data race in the file_integrity module. {issue}8009[8009]
- Fixed a deadlock in the file_integrity module. {pull}8027[8027]
- Fixed the RPM by designating the config file as configuration data in the RPM spec. {issue}8075[8075]
- Fixed a concurrent map write panic in the auditd module. {pull}8158[8158]

*Filebeat*

- Fixed a memory leak when harvesters are closed. {pull}7820[7820]
- Fix date format in Mongodb Ingest pipeline. {pull}7974[7974]
- Mark the TCP and UDP input as GA. {pull}8125[8125]
- Fixed a docker input error due to the offset update bug in partial log join.{pull}8177[8177]
- Update CRI format to support partial/full tags. {pull}8265[8265]
- Fix some errors happening when stopping syslog input. {pull}8347[8347]
- Fix RFC3339 timezone and nanoseconds parsing with the syslog input. {pull}8346[8346]
- Support multiline logs in logstash/log fileset of Filebeat. {pull}8562[8562]

*Heartbeat*

- Added support for extra TLS/x509 metadata. {pull}7944[7944]

*Metricbeat*

- Fix golang.heap.gc.cpu_fraction type from long to float in Golang module. {pull}7789[7789]
- Fixed a panic when the kvm module cannot establish a connection to libvirtd. {issue}7792[7792].
- Recover metrics for old apache versions removed by mistake on #6450. {pull}7871[7871]
- Add missing namespace field in http server metricset {pull}7890[7890]
- Fixed the RPM by designating the modules.d config files as configuration data in the RPM spec. {issue}8075[8075]
- Fixed the location of the modules.d dir in Deb and RPM packages. {issue}8104[8104]
- Add docker diskio stats on Windows. {issue}6815[6815] {pull}8126[8126]
- Fix incorrect type conversion of average response time in Haproxy dashboards {pull}8404[8404]
- Fix dropwizard module parsing of metric names. {issue}8365[8365] {pull}6385[8385]
- Added io disk read and write times to system module {issue}8473[8473] {pull}8508[8508]
- Avoid mapping issues in kubernetes module. {pull}8487[8487]
- Fix issue that would prevent kafka module to find a proper broker when port is not set {pull}8613[8613]
- Fix range colors in multiple visualizations. {issue}8633[8633] {pull}8634[8634]
- Fix incorrect header parsing on http metricbeat module {issue}8564[8564] {pull}8585[8585]

*Packetbeat*

- Fixed a seccomp related error where the `fcntl64` syscall was not permitted
  on 32-bit Linux and the sniffer failed to start. {issue}7839[7839]
- Added missing `cmdline` and `client_cmdline` fields to index template. {pull}8258[8258]
- Fixed the mysql missing transactions if monitoring a connection from the start. {pull}8173[8173]

*Winlogbeat*


==== Added

*Affecting all Beats*

- Added time-based log rotation. {pull}8349[8349]
- Add backoff on error support to redis output. {pull}7781[7781]
- Add field `host.os.kernel` to the add_host_metadata processor and to the
  internal monitoring data. {issue}7807[7807]
- Allow for cloud-id to specify a custom port. This makes cloud-id work in ECE contexts. {pull}7887[7887]
- Add support to grow or shrink an existing spool file between restarts. {pull}7859[7859]
- Add debug check to logp.Logger {pull}7965[7965]
- Make kubernetes autodiscover ignore events with empty container IDs {pull}7971[7971]
- Add DNS processor with support for performing reverse lookups on IP addresses. {issue}7770[7770]
- Implement CheckConfig in RunnerFactory to make autodiscover check configs {pull}7961[7961]
- Count HTTP 429 responses in the elasticsearch output {pull}8056[8056]
- Report configured queue type. {pull}8091[8091]
- Added the `add_process_metadata` processor to enrich events with process information. {pull}6789[6789]
- Report number of open file handles on Windows. {pull}8329[8329]
- Support for Kafka 2.0.0 in kafka output {pull}8399[8399]
- Add setting `setup.kibana.space.id` to support Kibana Spaces {pull}7942[7942]
- Add Beats Central Management {pull}8559[8559]
- Allow Bus to buffer events in case listeners are not configured. {pull}8527[8527]
- Enable `host` and `cloud` metadata processors by default. {pull}8596[8596]

*Auditbeat*

*Filebeat*

- Make inputsource generic taking bufio.SplitFunc as input {pull}7746[7746]
- Add custom unpack to log hints config to avoid env resolution {pull}7710[7710]
- Make docker input check if container strings are empty {pull}7960[7960]
- Add tag "truncated" to "log.flags" if incoming line is longer than configured limit. {pull}7991[7991]
- Add tag "multiline" to "log.flags" if event consists of multiple lines. {pull}7997[7997]
- Add haproxy module. {pull}8014[8014]
- Release `docker` input as GA. {pull}8328[8328]
- Keep unparsed user agent information in user_agent.original. {pull}8537[8537]
- Better tracking of number of open file descriptors. {pull}7986[7986]
- Added default and TCP parsing formats to HAproxy module {issue}8311[8311] {pull}8637[8637]
<<<<<<< HEAD
- Add Suricata IDS/IDP/NSM module. {issue}8153[8153] {pull}8693[8693]
=======
- Allow to force CRI format parsing for better performance {pull}8424[8424]
>>>>>>> 596a0dde

*Heartbeat*

*Metricbeat*

- Add metrics about cache size to memcached module {pull}7740[7740]
- Add `replstatus` metricset to MongoDB module {pull}7604[7604]
- Move common kafka fields (broker, topic and partition.id) to the module level to facilitate events correlation {pull}7767[7767]
- Add `metircs` metricset to MongoDB module. {pull}7611[7611]
- Add fields for mermory fragmentation, memory allocator stats, copy on write, master-slave status, and active defragmentation to `info` metricset of Redis module. {pull}7695[7695]
- Add experimental socket summary metricset to system module {pull}6782[6782]
- Increase ignore_above for system.process.cmdline to 2048. {pull}8101[8100]
- Add support to renamed fields planned for redis 5.0. {pull}8167[8167]
- Allow TCP helper to support delimiters and graphite module to accept multiple metrics in a single payload. {pull}8278[8278]
- Added 'died' PID state to process_system metricset on system module{pull}8275[8275]
- Added `ccr` metricset to Elasticsearch module. {pull}8335[8335]
- Added support for query params in configuration {issue}8286[8286] {pull}8292[8292]
- Support for Kafka 2.0.0 {pull}8399[8399]
- Add container image for docker metricsets. {issue}8214[8214] {pull}8438[8438]
- Add support for `full` status page output for php-fpm module as a separate metricset called `process`. {pull}8394[8394]
- Precalculate composed id fields for kafka dashboards. {pull}8504[8504]
- Add Kafka dashboard. {pull}8457[8457]

*Packetbeat*

- Added DHCP protocol support. {pull}7647[7647]
- Add support to decode HTTP bodies compressed with `gzip` and `deflate`. {pull}7915[7915]
- Added support to calculate certificates' fingerprints (MD5, SHA-1, SHA-256). {issue}8180[8180]

*Winlogbeat*

*Heartbeat*

- Add automatic config file reloading. {pull}8023[8023]

==== Deprecated

*Affecting all Beats*

*Filebeat*

*Heartbeat*
- watch.poll_file is now deprecated and superceded by automatic config file reloading.

*Metricbeat*
- Redis `info` `replication.master_offset` has been deprecated in favor of `replication.master.offset`.{pull}7695[7695]
- Redis `info` clients fields `longest_output_list` and `biggest_input_buf` have been renamed to `max_output_buffer` and `max_input_buffer` based on the names they will have in Redis 5.0, both fields will coexist during a time with the same value {pull}8167[8167].

- Move common kafka fields (broker, topic and partition.id) to the module level {pull}7767[7767].

*Packetbeat*

*Winlogbeat*

==== Known Issue


////////////////////////////////////////////////////////////

[[release-notes-6.4.0]]
=== Beats version 6.4.0
https://github.com/elastic/beats/compare/v6.3.1...v6.4.0[View commits]

==== Known issue

Due to a packaging mistake, the `modules.d` configuration directory is
installed in the wrong path in the Metricbeat DEB and RPM packages.  This issue
results in an empty list when you run `metricbeat modules list` and failures
when you try to enable or disable modules. To work around this issue, run the
following command:

[source,sh]
-----------
sudo cp -r /usr/share/metricbeat/modules.d /etc/metricbeat/
-----------

This issue affects all new installations on DEB and RPM. Upgrades will run, but
use old configurations defined in the `modules.d` directory from the previous
installation.

The issue will be fixed in the 6.4.1 release.

==== Breaking changes

*Affecting all Beats*

- Set default kafka version to 1.0.0 in kafka output. Older versions are still supported by configuring the `version` setting. Minimally supported version is 0.11 (older versions might work, but are untested). {pull}7025[7025]

*Heartbeat*

- Rename http.response.status to http.response.status_code to align with ECS. {pull}7274[7274]
- Remove `type` field as not needed. {pull}7307[7307]

*Metricbeat*

- Fixed typo in values for `state_container` `status.phase`, from `terminate` to `terminated`. {pull}6916[6916]
- RabbitMQ management plugin path is now configured at the module level instead of having to do it in each of the metricsets. New `management_path_prefix` option should be used now {pull}7074[7074]
- RabbitMQ node metricset only collects metrics of the instance it connects to, `node.collect: cluster` can be used to collect all nodes as before. {issue}6556[6556] {pull}6971[6971]
- Change http/server metricset to put events by default under http.server and prefix config options with server.. {pull}7100[7100]
- Disable dedotting in docker module configuration. This will change the out-of-the-box behaviour, but not the one of already configured instances. {pull}7485[7485]
- Fix typo in etcd/self metricset fields from *.bandwithrate to *.bandwidthrate. {pull}7456[7456]
- Changed the definition of the `system.cpu.total.pct` and `system.cpu.total.norm.cou` fields to exclude the IOWait time. {pull}7691[7691]

==== Bugfixes

*Affecting all Beats*

- Error out on invalid Autodiscover template conditions settings. {pull}7200[7200]
- Allow to override the `ignore_above` option when defining new field with the type keyword. {pull}7238[7238]
- Fix a panic on the Dissect processor when we have data remaining after the last delimiter. {pull}7449[7449]
- When we fail to build a Kubernetes' indexer or matcher we produce a warning but we don't add them to the execution. {pull}7466[7466]
- Fix default value for logging.files.keepfiles. It was being set to 0 and now
  it's set to the documented value of 7. {issue}7494[7494]
- Retain compatibility with older Docker server versions. {issue}7542[7542]
- Fix errors unpacking configs modified via CLI by ignoring `-E key=value` pairs with missing value. {pull}7599[7599]

*Auditbeat*

- Allow `auditbeat setup` to run without requiring elevated privileges for the audit client. {issue}7111[7111]
- Fix goroutine leak that occurred when the auditd module was stopped. {pull}7163[7163]

*Filebeat*

- Fix a data race between stopping and starting of the harvesters. {issue}#6879[6879]
- Fix an issue when parsing ISO8601 dates with timezone definition {issue}7367[7367]
- Fix Grok pattern of MongoDB module. {pull}7568[7568]
- Fix registry duplicates and log resending on upgrade. {issue}7634[7634]

*Metricbeat*

- Fix Windows service metricset when using a 32-bit binary on a 64-bit OS. {pull}7294[7294]
- Do not report Metricbeat container host as hostname in Kubernetes deployment. {issue}7199[7199]
- Ensure metadata updates don't replace existing pod metrics. {pull}7573[7573]
- Fix kubernetes pct fields reporting. {pull}7677[7677]
- Add support for new `kube_node_status_condition` in Kubernetes `state_node`. {pull}7699[7699]

==== Added

*Affecting all Beats*

- Add dissect processor. {pull}6925[6925]
- Add IP-addresses and MAC-addresses to add_host_metadata. {pull}6878[6878]
- Added a seccomp (secure computing) filter on Linux that whitelists the
  necessary system calls used by each Beat. {issue}5213[5213]
- Ship fields.yml as part of the binary {pull}4834[4834]
- Added options to dev-tools/cmd/dashboards/export_dashboard.go: -indexPattern to include index-pattern in output, -quiet to be quiet. {pull}7101[7101]
- Add Indexer indexing by pod uid. Enable pod uid metadata gathering in add_kubernetes_metadata. Extended Matcher log_path matching to support volume mounts {pull}7072[7072]
- Add default_fields to Elasticsearch template when connecting to Elasticsearch >= 7.0. {pull}7015[7015]
- Add support for loading a template.json file directly instead of using fields.yml. {pull}7039[7039]
- Add support for keyword multifields in field.yml. {pull}7131[7131]
- Add experimental Jolokia Discovery autodiscover provider. {pull}7141[7141]
- Add owner object info to Kubernetes metadata. {pull}7231[7231]
- Add Beat export dashboard command. {pull}7239[7239]
- Add support for docker autodiscover to monitor containers on host network {pull}6708[6708]
- Add ability to define input configuration as stringified JSON for autodiscover. {pull}7372[7372]
- Add processor definition support for hints builder {pull}7386[7386]
- Add support to disable html escaping in outputs. {pull}7445[7445]
- Refactor error handing in schema.Apply(). {pull}7335[7335]
- Add additional types to Kubernetes metadata {pull}7457[7457]
- Add module state reporting for Beats Monitoring. {pull}7075[7075]
- Release the `rename` processor as GA. {pull}7656[7656]
- Add support for Openstack Nova in `add_cloud_metadata` processor. {pull}7663[7663]

*Auditbeat*

- Added XXH64 hash option for file integrity checks. {pull}7311[7311]
- Added the `show auditd-rules` and `show auditd-status` commands to show kernel rules and status. {pull}7114[7114]
- Add Kubernetes specs for auditbeat file integrity monitoring {pull}7642[7642]

*Filebeat*

- Add Kibana module with log fileset. {pull}7052[7052]
- Support MySQL 5.7.19 by mysql/slowlog {pull}6969[6969]
- Correctly join partial log lines when using `docker` input. {pull}6967[6967]
- Add support for TLS with client authentication to the TCP input {pull}7056[7056]
- Converted part of pipeline from treafik/access metricSet to dissect to improve efficiency. {pull}7209[7209]
- Add GC fileset to the Elasticsearch module. {pull}7305[7305]
- Add Audit log fileset to the Elasticsearch module. {pull}7365[7365]
- Add Slow log fileset to the Elasticsearch module. {pull}7473[7473]
- Add deprecation fileset to the Elasticsearch module. {pull}7474[7474]
- Add `convert_timezone` option to Kafka module to convert dates to UTC. {issue}7546[7546] {pull}7578[7578]
- Add patterns for kafka 1.1 logs. {pull}7608[7608]
- Move debug messages in tcp input source {pull}7712[7712]

*Metricbeat*

- Add experimental Elasticsearch index metricset. {pull}6881[6881]
- Add dashboards and visualizations for haproxy metrics. {pull}6934[6934]
- Add Jolokia agent in proxy mode. {pull}6475[6475]
- Add message rates to the RabbitMQ queue metricset {issue}6442[6442] {pull}6606[6606]
- Add exchanges metricset to the RabbitMQ module {issue}6442[6442] {pull}6607[6607]
- Add Elasticsearch index_summary metricset. {pull}6918[6918]
- Add shard metricset to Elasticsearch module. {pull}7006[7006]
- Add apiserver metricset to Kubernetes module. {pull}7059[7059]
- Add maxmemory to redis info metricset. {pull}7127[7127]
- Set guest as default user in RabbitMQ module. {pull}7107[7107]
- Add postgresql statement metricset. {issue}7048[7048] {pull}7060[7060]
- Update `state_container` metricset to support latest `kube-state-metrics` version. {pull}7216[7216]
- Add TLS support to MongoDB module. {pull}7401[7401]
- Added Traefik module with health metricset. {pull}7413[7413]
- Add Elasticsearch ml_job metricsets. {pull}7196[7196]
- Add support for bearer token files to HTTP helper. {pull}7527[7527]
- Add Elasticsearch index recovery metricset. {pull}7225[7225]
- Add `locks`, `global_locks`, `oplatencies` and `process` fields to `status` metricset of MongoDB module. {pull}7613[7613]
- Run Kafka integration tests on version 1.1.0 {pull}7616[7616]
- Release raid and socket metricset from system module as GA. {pull}7658[7658]
- Release elasticsearch module and all its metricsets as beta. {pull}7662[7662]
- Release munin and traefik module as beta. {pull}7660[7660]
- Add envoyproxy module. {pull}7569[7569]
- Release prometheus collector metricset as GA. {pull}7660[7660]
- Add Elasticsearch `cluster_stats` metricset. {pull}7638[7638]
- Added `basepath` setting for HTTP-based metricsets {pull}7700[7700]

*Packetbeat*

- The process monitor now reports the command-line for all processes, under Linux and Windows. {pull}7135[7135]
- Updated the TLS protocol parser with new cipher suites added to TLS 1.3. {issue}7455[7455]
- Flows are enriched with process information using the process monitor. {pull}7507[7507]
- Added UDP support to process monitor. {pull}7571[7571]

==== Deprecated

*Metricbeat*

- Kubernetes `state_container` `cpu.limit.nanocores` and `cpu.request.nanocores` have been
deprecated in favor of `cpu.*.cores`. {pull}6916[6916]

[[release-notes-6.3.1]]
=== Beats version 6.3.1
https://github.com/elastic/beats/compare/v6.3.0...v6.3.1[View commits]

==== Bugfixes

*Affecting all Beats*

- Allow index-pattern only setup when setup.dashboards.only_index=true. {pull}7285[7285]
- Preserve the event when source matching fails in `add_docker_metadata`. {pull}7133[7133]
- Negotiate Docker API version from our client instead of using a hardcoded one. {pull}7165[7165]
- Fix duplicating dynamic_fields in template when overwriting the template. {pull}7352[7352]

*Auditbeat*

- Fixed parsing of AppArmor audit messages. {pull}6978[6978]

*Filebeat*

- Comply with PostgreSQL database name format {pull}7198[7198]
- Optimize PostgreSQL ingest pipeline to use anchored regexp and merge multiple regexp into a single expression. {pull}7269[7269]
- Keep different registry entry per container stream to avoid wrong offsets. {issue}7281[7281]
- Fix offset field pointing at end of a line. {issue}6514[6514]
- Commit registry writes to stable storage to avoid corrupt registry files. {issue}6792[6792]

*Metricbeat*

- Fix field mapping for the system process CPU ticks fields. {pull}7230[7230]
- Ensure canonical naming for JMX beans is disabled in Jolokia module. {pull}7047[7047]
- Fix Jolokia attribute mapping when using wildcards and MBean names with multiple properties. {pull}7321[7321]

*Packetbeat*

- Fix an out of bounds access in HTTP parser caused by malformed request. {pull}6997[6997]
- Fix missing type for `http.response.body` field. {pull}7169[7169]

==== Added

*Auditbeat*

- Added caching of UID and GID values to auditd module. {pull}6978[6978]
- Updated syscall tables for Linux 4.16. {pull}6978[6978]
- Added better error messages for when the auditd module fails due to the
  Linux kernel not supporting auditing (CONFIG_AUDIT=n). {pull}7012[7012]

*Metricbeat*

- Collect accumulated docker network metrics and mark old ones as deprecated. {pull}7253[7253]



[[release-notes-6.3.0]]
=== Beats version 6.3.0
https://github.com/elastic/beats/compare/v6.2.3...v6.3.0[View commits]

==== Breaking changes

*Affecting all Beats*

- De dot keys of labels and annotations in kubernetes meta processors to prevent collisions. {pull}6203[6203]
- Rename `beat.cpu.*.time metrics` to `beat.cpu.*.time.ms`. {pull}6449[6449]
- Add `host.name` field to all events, to avoid mapping conflicts. This could be breaking Logstash configs if you rely on the `host` field being a string. {pull}7051[7051]

*Filebeat*

- Add validation for Stdin, when Filebeat is configured with Stdin and any other inputs, Filebeat
  will now refuse to start. {pull}6463[6463]
- Mark `system.syslog.message` and `system.auth.message` as `text` instead of `keyword`. {pull}6589[6589]

*Metricbeat*

- De dot keys in kubernetes/event metricset to prevent collisions. {pull}6203[6203]
- Add config option for windows/perfmon metricset to ignore non existent counters. {pull}6432[6432]
- Refactor docker CPU calculations to be more consistent with `docker stats`. {pull}6608[6608]
- Update logstash.node_stats metricset to write data under `logstash.node.stats.*`. {pull}6714[6714]

==== Bugfixes

*Affecting all Beats*

- Fix panic when Events containing a float32 value are normalized. {pull}6129[6129]
- Fix `setup.dashboards.always_kibana` when using Kibana 5.6. {issue}6090[6090]
- Fix for Kafka logger. {pull}6430[6430]
- Remove double slashes in Windows service script. {pull}6491[6491]
- Ensure Kubernetes labels/annotations don't break mapping {pull}6490[6490]
- Ensure that the dashboard zip files can't contain files outside of the kibana directory. {pull}6921[6921]
- Fix map overwrite panics by cloning shared structs before doing the update. {pull}6947[6947]
- Fix delays on autodiscovery events handling caused by blocking runner stops. {pull}7170[7170]
- Do not emit Kubernetes autodiscover events for Pods without IP address. {pull}7235[7235]
- Fix self metrics when containerized {pull}6641[6641]

*Auditbeat*

- Add hex decoding for the name field in audit path records. {pull}6687[6687]
- Fixed a deadlock in the file_integrity module under Windows. {issue}6864[6864]
- Fixed parsing of AppArmor audit messages. {pull}6978[6978]
- Allow `auditbeat setup` to run without requiring elevated privileges for the audit client. {issue}7111[7111]
- Fix goroutine leak that occurred when the auditd module was stopped. {pull}7163[7163]

*Filebeat*

- Fix panic when log prospector configuration fails to load. {issue}6800[6800]
- Fix memory leak in log prospector when files cannot be read. {issue}6797[6797]
- Add raw JSON to message field when JSON parsing fails. {issue}6516[6516]
- Commit registry writes to stable storage to avoid corrupt registry files. {pull}6877[6877]
- Fix a parsing issue in the syslog input for RFC3339 timestamp and time with nanoseconds. {pull}7046[7046]
- Fix an issue with an overflowing wait group when using the TCP input. {issue}7202[7202]

*Heartbeat*

- Fix race due to updates of shared a map, that was not supposed to be shared between multiple go-routines. {issue}6616[6616]

*Metricbeat*

- Fix the default configuration for Logstash to include the default port. {pull}6279[6279]
- Fix dealing with new process status codes in Linux kernel 4.14+. {pull}6306[6306]
- Add filtering option by exact device names in system.diskio. `diskio.include_devices`. {pull}6085[6085]
- Add connections metricset to RabbitMQ module {pull}6548[6548]
- Fix panic in http dependent modules when invalid config was used. {pull}6205[6205]
- Fix system.filesystem.used.pct value to match what df reports. {issue}5494[5494]
- Fix namespace disambiguation in Kubernetes state_* metricsets. {issue}6281[6281]
- Fix Windows perfmon metricset so that it sends metrics when an error occurs. {pull}6542[6542]
- Fix Kubernetes calculated fields store. {pull}6564{6564}
- Exclude bind mounts in fsstat and filesystem metricsets. {pull}6819[6819]
- Don't stop Metricbeat if aerospike server is down. {pull}6874[6874]
- disk reads and write count metrics in RabbitMQ queue metricset made optional. {issue}6876[6876]
- Add mapping for docker metrics per cpu. {pull}6843[6843]

*Winlogbeat*

- Fixed a crash under Windows 2003 and XP when an event had less insert strings than required by its format string. {pull}6247[6247]

==== Added

*Affecting all Beats*

- Update Golang 1.9.4 {pull}6326[6326]
- Add the ability to log to the Windows Event Log. {pull}5913[5913]
- The node name can be discovered automatically by machine-id matching when beat deployed outside Kubernetes cluster. {pull}6146[6146]
- Panics will be written to the logger before exiting. {pull}6199[6199]
- Add builder support for autodiscover and annotations builder {pull}6408[6408]
- Add plugin support for autodiscover builders, providers {pull}6457[6457]
- Preserve runtime from container statuses in Kubernetes autodiscover {pull}6456[6456]
- Experimental feature setup.template.append_fields added. {pull}6024[6024]
- Add appender support to autodiscover {pull}6469[6469]
- Add add_host_metadata processor {pull}5968[5968]
- Retry configuration to load dashboards if Kibana is not reachable when the beat starts. {pull}6560[6560]
- Add `has_fields` conditional to filter events based on the existence of all the given fields. {issue}6285[6285] {pull}6653[6653]
- Add support for spooling to disk to the beats event publishing pipeline. {pull}6581[6581]
- Added logging of system info at Beat startup. {issue}5946[5946]
- Do not log errors if X-Pack Monitoring is enabled but Elastisearch X-Pack is not. {pull}6627[6627]
- Add rename processor. {pull}6292[6292]
- Allow override of dynamic template `match_mapping_type` for fields with object_type. {pull}6691[6691]

*Filebeat*

- Add IIS module to parse access log and error log. {pull}6127[6127]
- Renaming of the prospector type to the input type and all prospectors are now moved to the input
  folder, to maintain backward compatibility type aliasing was used to map the old type to the new
  one. This change also affect YAML configuration. {pull}6078[6078]
- Addition of the TCP input {pull}6700[6700]
- Add option to convert the timestamps to UTC in the system module. {pull}5647[5647]
- Add Logstash module support for main log and the slow log, support the plain text or structured JSON format {pull}5481[5481]
- Add stream filtering when using `docker` prospector. {pull}6057[6057]
- Add support for CRI logs format. {issue}5630[5630]
- Add json.ignore_decoding_error config to not log json decoding erors. {issue}6547[6547]
- Make registry file permission configurable. {pull}6455[6455]
- Add MongoDB module. {pull}6283[6238]
- Add Ingest pipeline loading to setup. {pull}6814[6814]
- Add support of log_format combined to NGINX access logs. {pull}6858[6858]
- Release config reloading feature as GA.
- Add support human friendly size for the UDP input. {pull}6886[6886]
- Add Syslog input to ingest RFC3164 Events via TCP and UDP {pull}6842[6842]
- Remove the undefined `username` option from the Redis input and clarify the documentation. {pull}6662[6662]

*Heartbeat*

- Made the URL field of Heartbeat aggregateable. {pull}6263[6263]
- Use `match.Matcher` for checking Heartbeat response bodies with regular expressions. {pull}6539[6539]

*Metricbeat*

- Support apache status pages for versions older than 2.4.16. {pull}6450[6450]
- Add support for huge pages on Linux. {pull}6436[6436]
- Support to optionally 'de dot' keys in http/json metricset to prevent collisions. {pull}5970[5970]
- Add graphite protocol metricbeat module. {pull}4734[4734]
- Add http server metricset to support push metrics via http. {pull}4770[4770]
- Make config object public for graphite and http server {pull}4820[4820]
- Add system uptime metricset. {issue}4848[4848]
- Add experimental `queue` metricset to RabbitMQ module. {pull}4788[4788]
- Add additional php-fpm pool status kpis for Metricbeat module {pull}5287[5287]
- Add etcd module. {issue}4970[4970]
- Add ip address of docker containers to event. {pull}5379[5379]
- Add ceph osd tree information to metricbeat {pull}5498[5498]
- Add ceph osd_df to metricbeat {pull}5606[5606]
- Add basic Logstash module. {pull}5540[5540]
- Add dashboard for Windows service metricset. {pull}5603[5603]
- Add pct calculated fields for Pod and container CPU and memory usages. {pull}6158[6158]
- Add statefulset support to Kubernetes module. {pull}6236[6236]
- Refactor prometheus endpoint parsing to look similar to upstream prometheus {pull}6332[6332]
- Making the http/json metricset GA. {pull}6471[6471]
- Add support for array in http/json metricset. {pull}6480[6480]
- Making the jolokia/jmx module GA. {pull}6143[6143]
- Making the MongoDB module GA. {pull}6554[6554]
- Allow to disable labels `dedot` in Docker module, in favor of a safe way to keep dots. {pull}6490[6490]
- Add experimental module to collect metrics from munin nodes. {pull}6517[6517]
- Add support for wildcards and explicit metrics grouping in jolokia/jmx. {pull}6462[6462]
- Set `collector` as default metricset in Prometheus module. {pull}6636[6636] {pull}6747[6747]
- Set `mntr` as default metricset in Zookeeper module. {pull}6674[6674]
- Set default metricsets in vSphere module. {pull}6676[6676]
- Set `status` as default metricset in Apache module. {pull}6673[6673]
- Set `namespace` as default metricset in Aerospike module. {pull}6669[6669]
- Set `service` as default metricset in Windows module. {pull}6675[6675]
- Set all metricsets as default metricsets in uwsgi module. {pull}6688[6688]
- Allow autodiscover to monitor unexposed ports {pull}6727[6727]
- Mark kubernetes.event metricset as beta. {pull}6715[6715]
- Set all metricsets as default metricsets in couchbase module. {pull}6683[6683]
- Mark uwsgi module and metricset as beta. {pull}6717[6717]
- Mark Golang module and metricsets as beta. {pull}6711[6711]
- Mark system.raid metricset as beta. {pull}6710[6710]
- Mark http.server metricset as beta. {pull}6712[6712]
- Mark metricbeat logstash module and metricsets as beta. {pull}6713[6713]
- Set all metricsets as default metricsets in Ceph module. {pull}6676[6676]
- Set `container`, `cpu`, `diskio`, `healthcheck`, `info`, `memory` and `network` in docker module as default. {pull}6718[6718]
- Set `cpu`, `load`, `memory`, `network`, `process` and `process_summary` as default metricsets in system module. {pull}6689[6689]
- Set `collector` as default metricset in Dropwizard module. {pull}6669[6669]
- Set `info` and `keyspace` as default metricsets in redis module. {pull}6742[6742]
- Set `connection` as default metricset in rabbitmq module. {pull}6743[6743]
- Set all metricsets as default metricsets in Elasticsearch module. {pull}6755[6755]
- Set all metricsets as default metricsets in Etcd module. {pull}6756[6756]
- Set server metricsets as default in Graphite module. {pull}6757[6757]
- Set all metricsets as default metricsets in HAProxy module. {pull}6758[6758]
- Set all metricsets as default metricsets in Kafka module. {pull}6759[6759]
- Set all metricsets as default metricsets in postgresql module. {pull}6761[6761]
- Set status metricsets as default in Kibana module. {pull}6762[6762]
- Set all metricsets as default metricsets in Logstash module. {pull}6763[6763]
- Set `container`, `node`, `pod`, `system`, `volume` as default in Kubernetes module. {pull} 6764[6764]
- Set `stats` as default in memcached module. {pull}6765[6765]
- Set all metricsets as default metricsets in Mongodb module. {pull}6766[6766]
- Set `pool` as default metricset for php_fpm module. {pull}6768[6768]
- Set `status` as default metricset for mysql module. {pull} 6769[6769]
- Set `stubstatus` as default metricset for nginx module. {pull}6770[6770]
- Added support for haproxy 1.7 and 1.8. {pull}6793[6793]
- Add accumulated I/O stats to diskio in the line of `docker stats`. {pull}6701[6701]
- Ignore virtual filesystem types by default in system module. {pull}6819[6819]
- Release config reloading feature as GA. {pull}6891[6891]
- Kubernetes deployment: Add ServiceAccount config to system metricbeat. {pull}6824[6824]
- Kubernetes deployment: Add DNS Policy to system metricbeat. {pull}6656[6656]

*Packetbeat*

- Add support for condition on bool type {issue}5659[5659] {pull}5954[5954]
- Fix high memory usage on HTTP body if body is not published. {pull}6680[6680]
- Allow to capture the HTTP request or response bodies independently. {pull}6784[6784]
- HTTP publishes an Error event for unmatched requests or responses. {pull}6794[6794]

*Winlogbeat*

- Use bookmarks to persist the last published event. {pull}6150[6150]

[[release-notes-6.2.3]]
=== Beats version 6.2.3
https://github.com/elastic/beats/compare/v6.2.2...v6.2.3[View commits]

==== Breaking changes

*Affecting all Beats*

- Fix conditions checking on autodiscover Docker labels. {pull}6412[6412]

==== Bugfixes

*Affecting all Beats*

- Avoid panic errors when processing nil Pod events in add_kubernetes_metadata. {issue}6372[6372]
- Fix infinite failure on Kubernetes watch {pull}6504[6504]

*Metricbeat*

- Fix Kubernetes overview dashboard views for non default time ranges. {issue}6395{6395}


[[release-notes-6.2.2]]
=== Beats version 6.2.2
https://github.com/elastic/beats/compare/v6.2.1...v6.2.2[View commits]

==== Bugfixes

*Affecting all Beats*

- Add logging when monitoring cannot connect to Elasticsearch. {pull}6365[6365]
- Fix infinite loop when event unmarshal fails in Kubernetes pod watcher. {pull}6353[6353]

*Filebeat*

- Fix a conversion issue for time related fields in the Logstash module for the slowlog
  fileset. {issue}6317[6317]

[[release-notes-6.2.1]]
=== Beats version 6.2.1
https://github.com/elastic/beats/compare/v6.2.0...v6.2.1[View commits]

No changes in this release.

[[release-notes-6.2.0]]
=== Beats version 6.2.0
https://github.com/elastic/beats/compare/v6.1.3...v6.2.0[View commits]

==== Breaking changes

*Affecting all Beats*

- The log format may differ due to logging library changes. {pull}5901[5901]
- The default value for pipelining is reduced to 2 to avoid high memory in the Logstash beats input. {pull}6250[6250]

*Auditbeat*

- Split the audit.kernel and audit.file metricsets into their own modules
  named auditd and file_integrity, respectively. This change requires
  existing users to update their config. {issue}5422[5422]
- Renamed file_integrity module fields. {issue}5423[5423] {pull}5995[5995]
- Renamed auditd module fields. {issue}5423[5423] {pull}6080[6080]

*Metricbeat*

- Rename `golang.heap.system.optained` field to `golang.heap.system.obtained`. {issue}5703[5703]
- De dot keys in jolokia/jmx metricset to prevent collisions. {pull}5957[5957]

==== Bugfixes

*Auditbeat*

- Fixed an issue where the proctitle value was being truncated. {pull}6080[6080]
- Fixed an issue where values were incorrectly interpreted as hex data. {pull}6080[6080]
- Fixed parsing of the `key` value when multiple keys are present. {pull}6080[6080]
- Fix possible resource leak if file_integrity module is used with config
  reloading on Windows or Linux. {pull}6198[6198]

*Filebeat*

- Fix variable name for `convert_timezone` in the system module. {pull}5936[5936]

*Metricbeat*

- Fix error `datastore '*' not found` in Vsphere module. {issue}4879[4879]
- Fix error `NotAuthenticated` in Vsphere module. {issue}4673[4673]
- Fix mongodb session consistency mode to allow command execution on secondary nodes. {issue}4689[4689]
- Fix kubernetes `state_pod` `status.phase` so that the active phase is returned instead of `unknown`. {pull}5980[5980]
- Fix error collecting network_names in Vsphere module. {pull}5962[5962]
- Fix process cgroup memory metrics for memsw, kmem, and kmem_tcp. {issue}6033[6033]
- Fix kafka OffsetFetch request missing topic and partition parameters. {pull}5880[5880]

*Packetbeat*

- Fix mysql SQL parser to trim `\r` from Windows Server `SELECT\r\n\t1`. {pull}5572[5572]


==== Added

*Affecting all Beats*

- Adding a local keystore to allow user to obfuscate password {pull}5687[5687]
- Add autodiscover for kubernetes. {pull}6055[6055]
- Add Beats metrics reporting to Xpack. {issue}3422[3422]
- Update the command line library cobra and add support for zsh completion {pull}5761[5761]
- Update to Golang 1.9.2
- Moved `ip_port` indexer for `add_kubernetes_metadata` to all beats. {pull}5707[5707]
- `ip_port` indexer now index both IP and IP:port pairs. {pull}5721[5721]
- Add the ability to write structured logs. {pull}5901[5901]
- Use structured logging for the metrics that are periodically logged via the
  `logging.metrics` feature. {pull}5915[5915]
- Improve Elasticsearch output metrics to count number of dropped and duplicate (if event ID is given) events. {pull}5811[5811]
- Add the ability for the add_docker_metadata process to enrich based on process ID. {pull}6100[6100]
- The `add_docker_metadata` and `add_kubernetes_metadata` processors are now GA, instead of Beta. {pull}6105[6105]
- Update go-ucfg library to support top level key reference and cyclic key reference for the
  keystore {pull}6098[6098]

*Auditbeat*

- Auditbeat is marked as GA, no longer Beta. {issue}5432[5432]
- Add support for BLAKE2b hash algorithms to the file integrity module. {pull}5926[5926]
- Add support for recursive file watches. {pull}5575[5575] {pull}5833[5833]

*Filebeat*

- Add Osquery module. {pull}5971[5971]
- Add stream filtering when using `docker` prospector. {pull}6057[6057]

*Metricbeat*

- Add ceph osd_df to metricbeat {pull}5606[5606]
- Add field network_names of hosts and virtual machines. {issue}5646[5646]
- Add experimental system/raid metricset. {pull}5642[5642]
- Add a dashboard for the Nginx module. {pull}5991[5991]
- Add experimental mongodb/collstats metricset. {pull}5852[5852]
- Update the MySQL dashboard to use the Time Series Visual Builder. {pull}5996[5996]
- Add experimental uwsgi module. {pull}6006[6006]
- Docker and Kubernetes modules are now GA, instead of Beta. {pull}6105[6105]
- Support haproxy stats gathering using http (additionally to tcp socket). {pull}5819[5819]
- Support to optionally 'de dot' keys in http/json metricset to prevent collisions. {pull}5957[5957]

*Packetbeat*

- Configure good defaults for `add_kubernetes_metadata`. {pull}5707[5707]

[[release-notes-6.1.3]]
=== Beats version 6.1.3
https://github.com/elastic/beats/compare/v6.1.2...v6.1.3[View commits]

No changes in this release.

[[release-notes-6.1.2]]
=== Beats version 6.1.2
https://github.com/elastic/beats/compare/v6.1.1...v6.1.2[View commits]

==== Bugfixes

*Auditbeat*

- Add an error check to the file integrity scanner to prevent a panic when
  there is an error reading file info via lstat. {issue}6005[6005]

==== Added

*Filebeat*

- Switch to docker prospector in sample manifests for Kubernetes deployment {pull}5963[5963]

[[release-notes-6.1.1]]
=== Beats version 6.1.1
https://github.com/elastic/beats/compare/v6.1.0...v6.1.1[View commits]

No changes in this release.

[[release-notes-6.1.0]]
=== Beats version 6.1.0
https://github.com/elastic/beats/compare/v6.0.1...v6.1.0[View commits]

==== Breaking changes

*Auditbeat*

- Changed `audit.file.path` to be a multi-field so that path is searchable. {pull}5625[5625]

*Metricbeat*

- Rename `heap_init` field to `heap.init` in the Elasticsearch module. {pull}5320[5320]
- Rename `http.response.status_code` field to `http.response.code` in the HTTP module. {pull}5521[5521]

==== Bugfixes

*Affecting all Beats*

- Remove ID() from Runner interface {issue}5153[5153]
- Correctly send configured `Host` header to the remote server. {issue}4842[4842]
- Change add_kubernetes_metadata to attempt detection of namespace. {pull}5482[5482]
- Avoid double slash when join url and path {pull}5517[5517]
- Fix console color output for Windows. {issue}5611[5611]
- Fix logstash output debug message. {pull}5799{5799]
- Fix isolation of modules when merging local and global field settings. {issue}5795[5795]
- Report ephemeral ID and uptime in monitoring events on all platforms {pull}6501[6501]

*Filebeat*

- Add support for adding string tags {pull}5395[5395]
- Fix race condition when limiting the number of harvesters running in parallel {issue}5458[5458]
- Fix relative paths in the prospector definitions. {pull}5443[5443]
- Fix `recursive_globe.enabled` option. {pull}5443[5443]

*Metricbeat*

- Change field type of http header from nested to object {pull}5258[5258]
- Fix the fetching of process information when some data is missing under MacOS X. {issue}5337[5337]
- Change `MySQL active connections` visualization title to `MySQL total connections`. {issue}4812[4812]
- Fix `ProcState` on Linux and FreeBSD when process names contain parentheses. {pull}5775[5775]
- Fix incorrect `Mem.Used` calculation under linux. {pull}5775[5775]
- Fix `open_file_descriptor_count` and `max_file_descriptor_count` lost in zookeeper module {pull}5902[5902]
- Fix system process metricset for kernel processes. {issue}5700[5700]
- Change kubernetes.node.cpu.allocatable.cores to float. {pull}6130[6130]

*Packetbeat*

- Fix http status phrase parsing not allow spaces. {pull}5312[5312]
- Fix http parse to allow to parse get request with space in the URI. {pull}5495[5495]
- Fix mysql SQL parser to trim `\r` from Windows Server `SELECT\r\n\t1`. {pull}5572[5572]
- Fix corruption when parsing repeated headers in an HTTP request or response. {pull}6325[6325]
- Fix panic when parsing partial AMQP messages. {pull}6384[6384]
- Fix out of bounds access to slice in MongoDB parser. {pull}6256[6256]
- Fix sniffer hanging on exit under Linux. {pull}6535[6535]
- Fix bounds check error in http parser causing a panic. {pull}6750[6750]

*Winlogbeat*

- Fix the registry file. It was not correctly storing event log names, and
  upon restart it would begin reading at the start of each event log. {issue}5813[5813]
- Fix config validation to allow `event_logs.processors`. [pull]6217[6217]

==== Added

*Affecting all Beats*

- Support dashboard loading without Elasticsearch {pull}5653[5653]
- Changed the hashbang used in the beat helper script from `/bin/bash` to `/usr/bin/env bash`. {pull}5051[5051]
- Changed beat helper script to use `exec` when running the beat. {pull}5051[5051]
- Fix reloader error message to only print on actual error {pull}5066[5066]
- Add support for enabling TLS renegotiation. {issue}4386[4386]
- Add Azure VM support for add_cloud_metadata processor {pull}5355[5355]
- Add `output.file.permission` config option. {pull}4638[4638]
- Refactor add_kubernetes_metadata to support autodiscovery {pull}5434[5434]
- Improve custom flag handling and CLI flags usage message. {pull}5543[5543]
- Add number_of_routing_shards config set to 30 {pull}5570[5570]
- Set log level for kafka output. {pull}5397[5397]
- Move TCP UDP start up into `server.Start()` {pull}4903[4903]
- Update to Golang 1.9.2

*Auditbeat*

- Add support for SHA3 hash algorithms to the file integrity module. {issue}5345[5345]
- Add dashboards for Linux audit framework events (overview, executions, sockets). {pull}5516[5516]

*Filebeat*

- Add PostgreSQL module with slowlog support. {pull}4763[4763]
- Add Kafka log module. {pull}4885[4885]
- Add support for `/var/log/containers/` log path in `add_kubernetes_metadata` processor. {pull}4981[4981]
- Remove error log from runnerfactory as error is returned by API. {pull}5085[5085]
- Add experimental Docker `json-file` prospector . {pull}5402[5402]
- Add experimental Docker autodiscover functionality. {pull}5245[5245]
- Add option to convert the timestamps to UTC in the system module. {pull}5647[5647]
- Add Logstash module support for main log and the slow log, support the plain text or structured JSON format {pull}5481[5481]

*Metricbeat*

- Add graphite protocol metricbeat module. {pull}4734[4734]
- Add http server metricset to support push metrics via http. {pull}4770[4770]
- Make config object public for graphite and http server {pull}4820[4820]
- Add system uptime metricset. {issue}4848[4848]
- Add experimental `queue` metricset to RabbitMQ module. {pull}4788[4788]
- Add additional php-fpm pool status kpis for Metricbeat module {pull}5287[5287]
- Add etcd module. {issue}4970[4970]
- Add ip address of docker containers to event. {pull}5379[5379]
- Add ceph osd tree information to Metricbeat {pull}5498[5498]
- Add basic Logstash module. {pull}5540[5540]
- Add dashboard for Windows service metricset. {pull}5603[5603]
- Add experimental Docker autodiscover functionality. {pull}5245[5245]
- Add Windows service metricset in the windows module. {pull}5332[5332]
- Update gosigar to v0.6.0. {pull}5775[5775]

*Packetbeat*

- Add support for decoding the TLS envelopes. {pull}5476[5476]
- HTTP parses successfully on empty status phrase. {issue}6176[6176]
- HTTP parser supports broken status line. {pull}6631[6631]

[[release-notes-6.0.1]]
=== Beats version 6.0.1
https://github.com/elastic/beats/compare/v6.0.0...v6.0.1[View commits]

==== Bugfixes

*Affecting all Beats*

- Fix documentation links in README.md files. {pull}5710[5710]
- Fix `add_docker_metadata` dropping some containers. {pull}5788[5788]

*Heartbeat*

- Fix the "HTTP up status" visualization. {pull}5564[5564]

*Metricbeat*

- Fix map overwrite in docker diskio module. {issue}5582[5582]
- Fix connection leak in mongodb module. {issue}5688[5688]
- Fix the include top N processes feature for cases where there are fewer
  processes than N. {pull}5729[5729]


include::libbeat/docs/release-notes/6.0.0.asciidoc[]

[[release-notes-6.0.0-ga]]
=== Beats version 6.0.0-GA
https://github.com/elastic/beats/compare/v6.0.0-rc2...v6.0.0[View commits]

The list below covers the changes between 6.0.0-rc2 and 6.0.0 GA only.

==== Bugfixes

*Filebeat*

- Fix machine learning jobs setup for dynamic modules. {pull}5509[5509]

*Packetbeat*

- Fix missing length check in the PostgreSQL module. {pull}5457[5457]
- Fix panic in ACK handler if event is dropped on blocked queue {issue}5524[5524]

==== Added

*Filebeat*

- Add Kubernetes manifests to deploy Filebeat. {pull}5349[5349]
- Add container short ID matching to add_docker_metadata. {pull}6172[6172]

*Metricbeat*

- Add Kubernetes manifests to deploy Metricbeat. {pull}5349[5349]


[[release-notes-6.0.0-rc2]]
=== Beats version 6.0.0-rc2
https://github.com/elastic/beats/compare/v6.0.0-rc1...v6.0.0-rc2[View commits]

==== Breaking changes

*Packetbeat*

- Remove not-working `runoptions.uid` and `runoptions.gid` options in Packetbeat. {pull}5261[5261]

==== Bugfixes

*Affecting all Beats*

- Fix data race accessing watched containers. {issue}5147[5147]
- Do not require template if index change and template disabled {pull}5319[5319]
- Fix missing ACK in redis output. {issue}5404[5404]

*Filebeat*

- Fix default paths for redis 4.0.1 logs on macOS {pull}5173[5173]
- Fix Filebeat not starting if command line and modules configs are used together. {issue}5376[5376]
- Fix double `@timestamp` field when JSON decoding was used. {pull}5436[5436]

*Metricbeat*

- Use `beat.name` instead of `beat.hostname` in the Host Overview dashboard. {pull}5340[5340]
- Fix the loading of 5.x dashboards. {issue}5277[5277]

==== Added

*Metricbeat*

- Auto-select a hostname (based on the host on which the Beat is running) in the Host Overview dashboard. {pull}5340[5340]

==== Deprecated

*Filebeat*

- The `filebeat.config_dir` option is deprecated. Use `filebeat.config.prospector` options instead. {pull}5321[5321]

[[release-notes-6.0.0-rc1]]
=== Beats version 6.0.0-rc1
https://github.com/elastic/beats/compare/v6.0.0-beta2...v6.0.0-rc1[View commits]

==== Bugfixes

*Affecting all Beats*

- Fix the `/usr/bin/beatname` script to accept `-d "*"` as a parameter. {issue}5040[5040]
- Combine `fields.yml` properties when they are defined in different sources. {issue}5075[5075]
- Keep Docker & Kubernetes pod metadata after container dies while they are needed by processors. {pull}5084[5084]
- Fix `fields.yml` lookup when using `export template` with a custom `path.config` param. {issue}5089[5089]
- Remove runner creation from every reload check {pull}5141[5141]
- Fix add_kubernetes_metadata matcher registry lookup. {pull}5159[5159]

*Metricbeat*

- Fix a memory allocation issue where more memory was allocated than needed in the windows-perfmon metricset. {issue}5035[5035]
- Don't start metricbeat if external modules config is wrong and reload is disabled {pull}5053[5053]
- The MongoDB module now connects on each fetch, to avoid stopping the whole Metricbeat instance if MongoDB is not up when starting. {pull}5120[5120]
- Fix kubernetes events module to be able to index time fields properly. {issue}5093[5093]
- Fixed `cmd_set` and `cmd_get` being mixed in the Memcache module. {pull}5189[5189]


==== Added

*Affecting all Beats*

- Enable flush timeout by default. {pull}5150[5150]
- Add @metadata.version to events send to Logstash. {pull}5166[5166]

*Auditbeat*

- Changed the number of shards in the default configuration to 3. {issue}5095[5095]
- Add support for receiving audit events using a multicast socket. {issue}4850[4850]

*Filebeat*

- Changed the number of shards in the default configuration to 3. {issue}5095[5095]
- Don't start filebeat if external modules/prospectors config is wrong and reload is disabled {pull}5053[5053]
- Add `filebeat.registry_flush` setting, to delay the registry updates. {pull}5146[5146]

*Heartbeat*

- Changed the number of shards in the default configuration to 1. {issue}5095[5095]

*Packetbeat*

- Changed the number of shards in the default configuration to 3. {issue}5095[5095]

*Winlogbeat*

- Changed the number of shards in the default configuration to 3. {issue}5095[5095]

[[release-notes-6.0.0-beta2]]
=== Beats version 6.0.0-beta2
https://github.com/elastic/beats/compare/v6.0.0-beta1...v6.0.0-beta2[View commits]

==== Breaking changes

*Affecting all Beats*

- The log directory (`path.log`) for Windows services is now set to `C:\ProgramData\[beatname]\logs`. {issue}4764[4764]
- The _all field is disabled in Elasticsearch 6.0. This means that searching by individual
  words only work on text fields. {issue}4901[4901]
- Fail if removed setting output.X.flush_interval is explicitly configured.
- Rename the `/usr/bin/beatname.sh` script (e.g. `metricbeat.sh`) to `/usr/bin/beatname`. {pull}4933[4933]
- Beat does not start if elasticsearch index pattern was modified but not the template name and pattern. {issue}4769[4769]
- Fail if removed setting output.X.flush_interval is explicitly configured. {pull}4880[4880]

==== Bugfixes

*Affecting all Beats*

- Register kubernetes `field_format` matcher and remove logger in `Encode` API {pull}4888[4888]
- Fix go plugins not loaded when beat starts {pull}4799[4799]
- Add support for `initContainers` in `add_kubernetes_metadata` processor. {issue}4825[4825]
- Eliminate deprecated _default_ mapping in 6.x {pull}4864[4864]
- Fix pod name indexer to use both namespace, pod name to frame index key {pull}4775[4775]

*Filebeat*

- Fix issue where the `fileset.module` could have the wrong value. {issue}4761[4761]

*Heartbeat*

- Fix monitor.name being empty by default. {issue}4852[4852]
- Fix wrong event timestamps. {issue}4851[4851]

*Metricbeat*

- Added missing mongodb configuration file to the `modules.d` folder. {pull}4870[4870]
- Fix wrong MySQL CRUD queries timelion visualization {pull}4857[4857]
- Add new metrics to CPU metricset {pull}4969[4969]

*Packetbeat*

- Update flow timestamp on each packet being received. {issue}4895[4895]

==== Added

*Affecting all Beats*

- Add setting to enable/disable the slow start in logstash output. {pull}4972[4972]
- Update init scripts to use the `test config` subcommand instead of the deprecated `-configtest` flag. {issue}4600[4600]
- Get by default the credentials for connecting to Kibana from the Elasticsearch output configuration. {pull}4867[4867]
- Added `cloud.id` and `cloud.auth` settings, for simplifying using Beats with the Elastic Cloud. {issue}4959[4959]
- Add lz4 compression support to kafka output. {pull}4977[4977]
- Add newer kafka versions to kafka output. {pull}4977[4977]
- Configure the index name when loading the dashboards and the index pattern. {pull}4949[4949]

*Metricbeat*

- Add `filesystem.ignore_types` to system module for ignoring filesystem types. {issue}4685[4685]
- Add support to exclude labels from kubernetes pod metadata. {pull}4757[4757]

[[release-notes-6.0.0-beta1]]
=== Beats version 6.0.0-beta1
https://github.com/elastic/beats/compare/v6.0.0-alpha2...v6.0.0-beta1[View commits]

==== Breaking changes

*Affecting all Beats*

- Rename `kubernetes` processor to `add_kubernetes_metadata`. {pull}4473[4473]
- Rename `*.full.yml` config files to `*.reference.yml`. {pull}4563[4563]
- The `scripts/import_dashboards` is removed from packages. Use the `setup` command instead. {pull}4586[4586]
- Change format of the saved kibana dashboards to have a single JSON file for each dashboard {pull}4413[4413]
- Rename `configtest` command to `test config`. {pull}4590[4590]
- Remove setting `queue_size` and `bulk_queue_size`. {pull}4650[4650]
- Remove setting `dashboard.snapshot` and `dashboard.snapshot_url`. They are no longer needed because the
  dashboards are included in the packages by default. {pull}4675[4675]
- Beats can no longer be launched from Windows Explorer (GUI), command line is required. {pull}4420[4420]

*Auditbeat*

- Changed file metricset config to make `file.paths` a list instead of a dictionary. {pull}4796[4796]

*Heartbeat*

- Renamed the heartbeat RPM/DEB name to `heartbeat-elastic`. {pull}4601[4601]

*Metricbeat*

- Change all `system.cpu.*.pct` metrics to be scaled by the number of CPU cores.
  This will make the CPU usage percentages from the system cpu metricset consistent
  with the system process metricset. The documentation for these metrics already
  stated that on multi-core systems the percentages could be greater than 100%. {pull}4544[4544]
- Remove filters setting from metricbeat modules. {pull}4699[4699]
- Added `type` field to filesystem metrics. {pull}4717[4717]

*Packetbeat*

- Remove the already unsupported `pf_ring` sniffer option. {pull}4608[4608]

==== Bugfixes

*Affecting all Beats*

- Don't stop with error loading the ES template if the ES output is not enabled. {pull}4436[4436]
- Fix race condition in internal logging rotator. {pull}4519[4519]
- Normalize all times to UTC to ensure proper index naming. {issue}4569[4569]
- Fix issue with loading dashboards to ES 6.0 when .kibana index did not already exist. {issue}4659[4659]

*Auditbeat*

- Fix `file.max_file_size` config option for the audit file metricset. {pull}4796[4796]

*Filebeat*

- Fix issue where the `fileset.module` could have the wrong value. {issue}4761[4761]

*Metricbeat*

- Fix issue affecting Windows services timing out at startup. {pull}4491[4491]
- Fix incorrect docker.diskio.total metric calculation. {pull}4507[4507]
- Vsphere module: used memory field corrected. {issue}4461[4461]

*Packetbeat*

- Enabled /proc/net/tcp6 scanning and fixed ip v6 parsing. {pull}4442[4442]

*Winlogbeat*

- Removed validation of top-level config keys. This behavior was inconsistent with other Beats
  and caused maintainability issues. {pull}4657[4657]

==== Added

*Affecting all Beats*

- New cli subcommands interface. {pull}4420[4420]
- Allow source path matching in `add_docker_metadata` processor. {pull}4495[4495]
- Add support for analyzers and multifields in fields.yml. {pull}4574[4574]
- Add support for JSON logging. {pull}4523[4523]
- Add `test output` command, to test Elasticsearch and Logstash output settings. {pull}4590[4590]
- Introduce configurable event queue settings: queue.mem.events, queue.mem.flush.min_events and queue.mem.flush.timeout. {pull}4650[4650]
- Enable pipelining in Logstash output by default. {pull}4650[4650]
- Added 'result' field to Elasticsearch QueryResult struct for compatibility with 6.x Index and Delete API responses. {issue]4661[4661]
- The sample dashboards are now included in the Beats packages. {pull}4675[4675]
- Add `pattern` option to be used in the fields.yml to specify the pattern for a number field. {pull}4731[4731]

*Auditbeat*

- Added `file.hash_types` config option for controlling the hash types. {pull}4796[4796]
- Added the ability to specify byte unit suffixes to `file.max_file_size`. {pull}4796[4796]

*Filebeat*

- Add experimental Redis module. {pull}4441[4441]
- Nginx module: use the first not-private IP address as the remote_ip. {pull}4417[4417]
- Load Ingest Node pipelines when the Elasticsearch connection is established, instead of only once at startup. {pull}4479[4479]
- Add support for loading Xpack Machine Learning configurations from the modules, and added sample configurations for the Nginx module. {pull}4506[4506] {pull}4609[4609]

- Add udp prospector type. {pull}4452[4452]
- Enabled Cgo which means libc is dynamically compiled. {pull}4546[4546]
- Add Beta module config reloading mechanism {pull}4566[4566]
- Remove spooler and publisher components and settings. {pull}4644[4644]

*Heartbeat*

- Enabled Cgo which means libc is dynamically compiled. {pull}4546[4546]

*Metricbeat*

- Add random startup delay to each metricset to avoid the thundering herd problem. {issue}4010[4010]
- Add the ability to configure audit rules to the kernel module. {pull}4482[4482]
- Add the ability to configure kernel's audit failure mode. {pull}4516[4516]
- Add experimental Aerospike module. {pull}4560[4560]
- Vsphere module: collect custom fields from virtual machines. {issue}4464[4464]
- Add `test modules` command, to test modules expected output. {pull}4656[4656]
- Add `processors` setting to metricbeat modules. {pull}4699[4699]
- Support `npipe` protocol (Windows) in Docker module. {pull}4751[4751]

*Winlogbeat*

- Add the ability to use LevelRaw if Level isn't populated in the event XML. {pull}4257[4257]

*Auditbeat*

- Add file integrity metricset to the audit module. {pull}4486[4486]

[[release-notes-6.0.0-alpha2]]
=== Beats version 6.0.0-alpha2
https://github.com/elastic/beats/compare/v6.0.0-alpha1...v6.0.0-alpha2[View commits]

==== Breaking changes

*Filebeat*

- Rename `input_type` field to `prospector.type` {pull}4294[4294]
- The `@metadata.type` field, added by the Logstash output, is now hardcoded to `doc` and will be removed in future versions. {pull}4331[4331].

==== Bugfixes

*Affecting all Beats*

- Fix importing the dashboards when the limit for max open files is too low. {issue}4244[4244]
- Fix configuration documentation for kubernetes processor {pull}4313[4313]
- Fix misspelling in `add_locale` configuration option for abbreviation.

*Filebeat*

- Fix race condition on harvester stopping with reloading enabled. {issue}3779[3779]
- Fix recursive glob config parsing and resolution across restarts. {pull}4269[4269]
- Allow string characters in user agent patch version (NGINX and Apache) {pull}4415[4415]
- Fix grok pattern in filebeat module system/auth without hostname. {pull}4224[4224]

*Metricbeat*

- Set correct format for percent fields in memory module. {pull}4619[4619]
- Fix a debug statement that said a module wrapper had stopped when it hadn't. {pull}4264[4264]
- Use MemAvailable value from /proc/meminfo on Linux 3.14. {pull}4316[4316]
- Fix panic when events were dropped by filters. {issue}4327[4327]
- Add filtering to system filesystem metricset to remove relative mountpoints like those
  from Linux network namespaces. {pull}4370[4370]
- Remove unnecessary print statement in schema apis. {pull}4355[4355]
- Fix type of field `haproxy.stat.check.health.last`. {issue}4407[4407]

*Packetbeat*
- Enable memcache filtering only if a port is specified in the config file. {issue}4335[4335]
- Enable memcache filtering only if a port is specified in the config file. {issue}4335[4335]

==== Added

*Affecting all Beats*

- Upgraded to Golang 1.8.3. {pull}4401[4401]
- Added the possibility to set Elasticsearch mapping template settings from the Beat configuration file. {pull}4284[4284] {pull}4317[4317]
- Add a variable to the SysV init scripts to make it easier to change the user. {pull}4340[4340]
- Add the option to write the generated Elasticsearch mapping template into a file. {pull}4323[4323]
- Add `instance_name` in GCE add_cloud_metadata processor. {pull}4414[4414]
- Add `add_docker_metadata` processor. {pull}4352[4352]
- Add `logging.files` `permissions` option. {pull}4295[4295]

*Filebeat*
- Added ability to sort harvested files. {pull}4374[4374]
- Add experimental Redis slow log prospector type. {pull}4180[4180]

*Metricbeat*

- Add macOS implementation of the system diskio metricset. {issue}4144[4144]
- Add process_summary metricset that records high level metrics about processes. {pull}4231[4231]
- Add `kube-state-metrics` based metrics to `kubernetes` module {pull}4253[4253]
- Add debug logging to Jolokia JMX metricset. {pull}4341[4341]
- Add events metricset for kubernetes metricbeat module {pull}4315[4315]
- Change Metricbeat default configuration file to be better optimized for most users. {pull}4329[4329]
- Add experimental RabbitMQ module. {pull}4394[4394]
- Add Kibana dashboard for the Kubernetes modules. {pull}4138[4138]

*Packetbeat*

*Winlogbeat*

==== Deprecated

*Affecting all Beats*

- The `@metadata.type` field, added by the Logstash output, is deprecated, hardcoded to `doc` and will be removed in future versions. {pull}4331[4331].

*Filebeat*

- Deprecate `input_type` prospector config. Use `type` config option instead. {pull}4294[4294]

==== Known Issue

- If the Elasticsearch output is not enabled, but `setup.template` options are
  present (like it's the case in the default Metricbeat configuration), the
  Beat stops with an error: "Template loading requested but the Elasticsearch
  output is not configured/enabled". To avoid this error, disable the template
  loading explicitly `setup.template.enabled: false`.

[[release-notes-6.0.0-alpha1]]
=== Beats version 6.0.0-alpha1
https://github.com/elastic/beats/compare/v5.4.0...v6.0.0-alpha1[View commits]

==== Breaking changes

*Affecting all Beats*

- Introduce beat version in the Elasticsearch index and mapping template {pull}3527[3527]
- Usage of field `_type` is now ignored and hardcoded to `doc`. {pull}3757[3757]
- Change vendor manager from glide to govendor. {pull}3851[3851]
- Rename `error` field to `error.message`. {pull}3987[3987]
- Change `dashboards.*` config options to `setup.dashboards.*`. {pull}3921[3921]
- Change `outputs.elasticsearch.template.* to `setup.template.*` {pull}4080[4080]

*Filebeat*

- Remove code to convert states from 1.x. {pull}3767[3767]
- Remove deprecated config options `force_close_files` and `close_older`. {pull}3768[3768]
- Change `clean_removed` behaviour to also remove states for files which cannot be found anymore under the same name. {pull}3827[3827]
- Remove `document_type` config option. Use `fields` instead. {pull}4204[4204]
- Move `json_error` under `error.message` and `error.key`. {pull}4167[4167]

*Packetbeat*

- Remove deprecated `geoip`. {pull}3766[3766]
- Replace `waitstop` command line argument by `shutdown_timeout` in configuration file. {pull}3588[3588]

*Winlogbeat*

- Remove metrics endpoint. Replaced by http endpoint in libbeat (see #3717). {pull}3901[3901]

==== Bugfixes

*Affecting all Beats*

- Add `_id`, `_type`, `_index` and `_score` fields in the generated index pattern. {pull}3282[3282]

*Filebeat*

- Fix the Mysql slowlog parsing of IP addresses. {pull}4183[4183]
- Fix issue that new prospector was not reloaded on conflict {pull}4128[4128]

*Heartbeat*

- Use IP type of elasticsearch for ip field. {pull}3926[3926]

*Metricbeat*

- Support `common.Time` in `mapstriface.toTime()` {pull}3812[3812]
- Fix MongoDB `dbstats` fields mapping. {pull}4025[4025]
- Fixing prometheus collector to aggregate metrics based on metric family. {pull}4075[4075]
- Fixing multiEventFetch error reporting when no events are returned {pull}4153[4153]

==== Added

*Affecting all Beats*

- Initialize a beats UUID from file on startup. {pull}3615[3615]
- Add new `add_locale` processor to export the local timezone with an event. {pull}3902[3902]
- Add http endpoint. {pull}3717[3717]
- Updated to Go 1.8.1. {pull}4033[4033]
- Add kubernetes processor {pull}3888[3888]
- Add support for `include_labels` and `include_annotations` in kubernetes processor {pull}4043[4043]
- Support new `index_patterns` field when loading templates for Elasticsearch >= 6.0 {pull}4056[4056]
- Adding goimports support to make check and fmt {pull}4114[4114]
- Make kubernetes indexers/matchers pluggable {pull}4151[4151]
- Abstracting pod interface in kubernetes plugin to enable easier vendoring {pull}4152[4152]

*Filebeat*

- Restructure `input.Event` to be inline with `outputs.Data` {pull}3823[3823]
- Add base for supporting prospector level processors {pull}3853[3853]
- Add `filebeat.config.path` as replacement for `config_dir`. {pull}4051[4051]
- Add a `recursive_glob.enabled` setting to expand `**` in patterns. {pull}3980[3980]
- Add Icinga module. {pull}3904[3904]
- Add ability to parse nginx logs exposing the X-Forwarded-For header instead of the remote address.

*Heartbeat*

- Event format and field naming changes in Heartbeat and sample Dashboard. {pull}4091[4091]

*Metricbeat*

- Add experimental metricset `perfmon` to Windows module. {pull}3758[3758]
- Add memcached module with stats metricset. {pull}3693[3693]
- Add the `process.cmdline.cache.enabled` config option to the System Process Metricset. {pull}3891[3891]
- Add new MetricSet interfaces for developers (`Closer`, `ReportingFetcher`, and `PushMetricSet`). {pull}3908[3908]
- Add kubelet module {pull}3916[3916]
- Add dropwizard module {pull}4022[4022]
- Adding query APIs for metricsets and modules from metricbeat registry {pull}4102[4102]
- Fixing nil pointer on prometheus collector when http response is nil {pull}4119[4119]
- Add http module with json metricset. {pull}4092[4092]
- Add the option to the system module to include only the first top N processes by CPU and memory. {pull}4127[4127].
- Add experimental Vsphere module. {pull}4028[4028]
- Add experimental Elasticsearch module. {pull}3903[3903]
- Add experimental Kibana module. {pull}3895[3895]
- Move elasticsearch metricset node_stats under node.stats namespace. {pull}4142[4142]
- Make IP port indexer constructor public {pull}4434[4434]

*Packetbeat*

- Add `fields` and `fields_under_root` to Packetbeat protocols configurations. {pull}3518[3518]
- Add list style Packetbeat protocols configurations. This change supports specifying multiple configurations of the same protocol analyzer. {pull}3518[3518]

*Winlogbeat*

==== Deprecated

*Affecting all Beats*

- Usage of field `_type` is deprecated. It should not be used in queries or dashboards. {pull}3409[3409]

*Packetbeat*

- Deprecate dictionary style protocols configuration. {pull}3518[3518]

*Winlogbeat*

==== Known Issue

*Filebeat*

- Prospector reloading only works properly with new files. {pull}3546[3546]

[[release-notes-5.6.2]]
=== Beats version 5.6.2
https://github.com/elastic/beats/compare/v5.6.1...v5.6.2[View commits]

No changes in this release.

[[release-notes-5.6.1]]
=== Beats version 5.6.1
https://github.com/elastic/beats/compare/v5.6.0...v5.6.1[View commits]

No changes in this release.

[[release-notes-5.6.0]]
=== Beats version 5.6.0
https://github.com/elastic/beats/compare/v5.5.3...v5.6.0[View commits]

==== Breaking changes

*Affecting all Beats*

- The _all.norms setting in the Elasticsearch template is no longer disabled.
  This increases the storage size with one byte per document, but allows for a
  better upgrade experience to 6.0. {issue}4901[4901]


==== Bugfixes

*Filebeat*

- Fix issue where the `fileset.module` could have the wrong value. {issue}4761[4761]

*Packetbeat*

- Update flow timestamp on each packet being received. {issue}4895[4895]

*Metricbeat*

- Fix a debug statement that said a module wrapper had stopped when it hadn't. {pull}4264[4264]
- Use MemAvailable value from /proc/meminfo on Linux 3.14. {pull}4316[4316]
- Fix panic when events were dropped by filters. {issue}4327[4327]

==== Added

*Affecting all Beats*

- Add option to the import_dashboards script to load the dashboards via Kibana API. {pull}4682[4682]

*Filebeat*

- Add support for loading Xpack Machine Learning configurations from the modules, and added sample configurations for the Nginx module. {pull}4506[4506] {pull}4609[4609]
-  Add ability to parse nginx logs exposing the X-Forwarded-For header instead of the remote address. {pull}4351[4351]

*Metricbeat*

- Add `filesystem.ignore_types` to system module for ignoring filesystem types. {issue}4685[4685]

==== Deprecated

*Affecting all Beats*

- Loading more than one output is deprecated and will be removed in 6.0. {pull}4907[4907]

[[release-notes-5.5.3]]
=== Beats version 5.5.3
https://github.com/elastic/beats/compare/v5.5.2...v5.5.3[View commits]

No changes in this release.

[[release-notes-5.5.2]]
=== Beats version 5.5.2
https://github.com/elastic/beats/compare/v5.5.1...v5.5.2[View commits]

No changes in this release.
[[release-notes-5.5.1]]
=== Beats version 5.5.1
https://github.com/elastic/beats/compare/v5.5.0...v5.5.1[View commits]

==== Bugfixes

*Affecting all Beats*

- Normalize all times to UTC to ensure proper index naming. {issue}4569[4569]

[[release-notes-5.5.0]]
=== Beats version 5.5.0
https://github.com/elastic/beats/compare/v5.4.2...v5.5.0[View commits]

==== Breaking changes

*Affecting all Beats*

- Usage of field `_type` is now ignored and hardcoded to `doc`. {pull}3757[3757]

*Metricbeat*
- Change all `system.cpu.*.pct` metrics to be scaled by the number of CPU cores.
  This will make the CPU usage percentages from the system cpu metricset consistent
  with the system process metricset. The documentation for these metrics already
  stated that on multi-core systems the percentages could be greater than 100%. {pull}4544[4544]

==== Bugfixes

*Affecting all Beats*

- Fix console output. {pull}4045[4045]

*Filebeat*

- Allow string characters in user agent patch version (NGINX and Apache) {pull}4415[4415]

*Metricbeat*

- Fix type of field `haproxy.stat.check.health.last`. {issue}4407[4407]

*Packetbeat*

- Fix `packetbeat.interface` options that contain underscores (e.g. `with_vlans` or `bpf_filter`). {pull}4378[4378]
- Enabled /proc/net/tcp6 scanning and fixed ip v6 parsing. {pull}4442[4442]

==== Deprecated

*Filebeat*

- Deprecate `document_type` prospector config option as _type is removed in elasticsearch 6.0. Use fields instead. {pull}4225[4225]

*Winlogbeat*

- Deprecated metrics endpoint. It is superseded by a libbeat feature that can serve metrics on an HTTP endpoint. {pull}4145[4145]

[[release-notes-5.4.2]]
=== Beats version 5.4.2
https://github.com/elastic/beats/compare/v5.4.1...v5.4.2[View commits]

==== Bugfixes

*Affecting all Beats*

- Removed empty sections from the template files, causing indexing errors for array objects. {pull}4488[4488]

*Metricbeat*

- Fix issue affecting Windows services timing out at startup. {pull}4491[4491]
- Add filtering to system filesystem metricset to remove relative mountpoints like those
  from Linux network namespaces. {pull}4370[4370]

*Packetbeat*

- Clean configured geoip.paths before attempting to open the database. {pull}4306[4306]

[[release-notes-5.4.1]]
=== Beats version 5.4.1
https://github.com/elastic/beats/compare/v5.4.0...v5.4.1[View commits]

==== Bugfixes

*Affecting all Beats*

- Fix importing the dashboards when the limit for max open files is too low. {issue}4244[4244]
- Fix console output. {pull}4045[4045]

*Filebeat*

- Fix issue that new prospector was not reloaded on conflict. {pull}4128[4128]
- Fix grok pattern in filebeat module system/auth without hostname. {pull}4224[4224]
- Fix the Mysql slowlog parsing of IP addresses. {pull}4183[4183]

==== Added

*Affecting all Beats*

- Binaries upgraded to Go 1.7.6 which contains security fixes. {pull}4400[4400]

*Winlogbeat*

- Add the ability to use LevelRaw if Level isn't populated in the event XML. {pull}4257[4257]

[[release-notes-5.4.0]]
=== Beats version 5.4.0
https://github.com/elastic/beats/compare/v5.3.2...v5.4.0[View commits]

==== Bugfixes

*Affecting all Beats*

- Improve error message when downloading the dashboards fails. {pull}3805[3805]
- Fix potential Elasticsearch output URL parsing error if protocol scheme is missing. {pull}3671[3671]
- Downgrade Elasticsearch per batch item failure log to debug level. {issue}3953[3953]
- Make `@timestamp` accessible from format strings. {pull}3721[3721]

*Filebeat*

- Allow log lines without a program name in the Syslog fileset. {pull}3944[3944]
- Don't stop Filebeat when modules are used with the Logstash output. {pull}3929[3929]

*Metricbeat*

- Fixing panic on the Prometheus collector when label has a comma. {pull}3947[3947]
- Make system process metricset honor the `cpu_ticks` config option. {issue}3590[3590]

*Winlogbeat*

- Fix null terminators include in raw XML string when include_xml is enabled. {pull}3943[3943]

==== Added

*Affecting all Beats*

- Update index mappings to support future Elasticsearch 6.X. {pull}3778[3778]

*Filebeat*

- Add auditd module for reading audit logs on Linux. {pull}3750[3750] {pull}3941[3941]
- Add fileset for the Linux authorization logs. {pull}3669[3669]

*Heartbeat*

- Add default ports in HTTP monitor. {pull}3924[3924]

*Metricbeat*

- Add beta Jolokia module. {pull}3844[3844]
- Add dashboard for the MySQL module. {pull}3716[3716]
- Module configuration reloading is now beta instead of experimental. {pull}3841[3841]
- Marked http fields from the HAProxy module optional to improve compatibility with 1.5. {pull}3788[3788]
- Add support for custom HTTP headers and TLS for the Metricbeat modules. {pull}3945[3945]

*Packetbeat*

- Add DNS dashboard for an overview the DNS traffic. {pull}3883[3883]
- Add DNS Tunneling dashboard to highlight domains with large numbers of subdomains or high data volume. {pull}3884[3884]

[[release-notes-5.3.2]]
=== Beats version 5.3.2
https://github.com/elastic/beats/compare/v5.3.1...v5.3.2[View commits]

==== Bugfixes

*Filebeat*

- Properly shut down crawler in case one prospector is misconfigured. {pull}4037[4037]
- Fix panic in JSON decoding code if the input line is "null". {pull}4042[4042]


[[release-notes-5.3.1]]
=== Beats version 5.3.1
https://github.com/elastic/beats/compare/v5.3.0...v5.3.1[View commits]

==== Bugfixes

*Affecting all Beats*

- Fix panic when testing regex-AST to match against date patterns. {issue}3889[3889]
- Fix panic due to race condition in kafka output. {pull}4098[4098]

*Filebeat*

- Fix modules default file permissions. {pull}3879[3879]
- Allow `-` in Apache access log byte count. {pull}3863[3863]

*Metricbeat*

- Avoid errors when some Apache status fields are missing. {issue}3074[3074]


[[release-notes-5.3.0]]
=== Beats version 5.3.0
https://github.com/elastic/beats/compare/v5.2.2...v5.3.0[View commits]

==== Breaking changes

*Affecting all Beats*

- Configuration files must be owned by the user running the Beat or by root, and they must not be writable by others. {pull}3544[3544] {pull}3689[3689]
- Change Beat generator. Use `$GOPATH/src/github.com/elastic/beats/script/generate.py` to generate a beat. {pull}3452[3452]

*Filebeat*

- Always use absolute path for event and registry. This can lead to issues when relative paths were used before. {pull}3328[3328]

*Metricbeat*

- Linux cgroup metrics are now enabled by default for the system process metricset. The configuration option for the feature was renamed from `cgroups` to `process.cgroups.enabled`. {pull}3519[3519]
- Change field names `couchbase.node.couch.*.actual_disk_size.*` to `couchbase.node.couch.*.disk_size.*` {pull}3545[3545]

==== Bugfixes

*Affecting all Beats*

- Add `_id`, `_type`, `_index` and `_score` fields in the generated index pattern. {pull}3282[3282]

*Filebeat*
- Always use absolute path for event and registry. {pull}3328[3328]
- Raise an exception in case there is a syntax error in one of the configuration files available under
  filebeat.config_dir. {pull}3573[3573]
- Fix empty registry file on machine crash. {issue}3537[3537]

*Metricbeat*

- Add error handling to system process metricset for when Linux cgroups are missing from the kernel. {pull}3692[3692]
- Add labels to the Docker healthcheck metricset output. {pull}3707[3707]

*Winlogbeat*

- Fix handling of empty strings in event_data. {pull}3705[3705]

==== Added

*Affecting all Beats*

- Files created by Beats (logs, registry, file output) will have 0600 permissions. {pull}3387[3387].
- RPM/deb packages will now install the config file with 0600 permissions. {pull}3382[3382]
- Add the option to pass custom HTTP headers to the Elasticsearch output. {pull}3400[3400]
- Unify `regexp` and `contains` conditionals, for both to support array of strings and convert numbers to strings if required. {pull}3469[3469]
- Add the option to load the sample dashboards during the Beat startup phase. {pull}3506[3506]
- Disabled date detection in Elasticsearch index templates. Date fields must be explicitly defined in index templates. {pull}3528[3528]
- Using environment variables in the configuration file is now GA, instead of experimental. {pull}3525[3525]

*Filebeat*

- Add Filebeat modules for system, apache2, mysql, and nginx. {issue}3159[3159]
- Add the `pipeline` config option at the prospector level, for configuring the Ingest Node pipeline ID. {pull}3433[3433]
- Update regular expressions used for matching file names or lines (multiline, include/exclude functionality) to new matchers improving performance of simple string matches. {pull}3469[3469]
- The `symlinks` and `harvester_limit` settings are now GA, instead of experimental. {pull}3525[3525]
- close_timeout is also applied when the output is blocking. {pull}3511[3511]
- Improve handling of different path variants on Windows. {pull}3781[3781]
- Add multiline.flush_pattern option, for specifying the 'end' of a multiline pattern {pull}4019[4019]

*Heartbeat*

- Add `tags`, `fields` and `fields_under_root` in monitors configuration. {pull}3623[3623]

*Metricbeat*

- Add experimental dbstats metricset to MongoDB module. {pull}3228[3228]
- Use persistent, direct connections to the configured nodes for MongoDB module. {pull}3228[3228]
- Add dynamic configuration reloading for modules. {pull}3281[3281]
- Add docker health metricset {pull}3357[3357]
- Add docker image metricset {pull}3467[3467]
- System module uses new matchers for white-listing processes. {pull}3469[3469]
- Add Beta CEPH module with health metricset. {pull}3311[3311]
- Add Beta php_fpm module with pool metricset. {pull}3415[3415]
- The Docker, Kafka, and Prometheus modules are now Beta, instead of experimental. {pull}3525[3525]
- The HAProxy module is now GA, instead of experimental. {pull}3525[3525]
- Add the ability to collect the environment variables from system processes. {pull}3337[3337]

==== Deprecated

*Affecting all Beats*

- Usage of field `_type` is deprecated. It should not be used in queries or dashboards. {pull}3409[3409]

*Filebeat*

- The experimental `publish_async` option is now deprecated and is planned to be removed in 6.0. {pull}3525[3525]


[[release-notes-5.2.2]]
=== Beats version 5.2.2
https://github.com/elastic/beats/compare/v5.2.1...v5.2.2[View commits]

*Metricbeat*

- Fix bug docker module hanging when docker container killed. {issue}3610[3610]
- Set timeout to period instead of 1s by default as documented. {pull}3612[3612]

[[release-notes-5.2.1]]
=== Beats version 5.2.1
https://github.com/elastic/beats/compare/v5.2.0...v5.2.1[View commits]

==== Bugfixes

*Metricbeat*

- Fix go routine leak in docker module. {pull}3492[3492]

*Packetbeat*

- Fix error in the NFS sample dashboard. {pull}3548[3548]

*Winlogbeat*

- Fix error in the Winlogbeat sample dashboard. {pull}3548[3548]

[[release-notes-5.2.0]]
=== Beats version 5.2.0
https://github.com/elastic/beats/compare/v5.1.2...v5.2.0[View commits]

==== Bugfixes

*Affecting all Beats*

- Fix overwriting explicit empty config sections. {issue}2918[2918]

*Filebeat*

- Fix alignment issue were Filebeat compiled with Go 1.7.4 was crashing on 32 bits system. {issue}3273[3273]

*Metricbeat*

- Fix service times-out at startup. {pull}3056[3056]
- Kafka module case sensitive host name matching. {pull}3193[3193]
- Fix interface conversion panic in couchbase module {pull}3272[3272]

*Packetbeat*

- Fix issue where some Cassandra visualizations were showing data from all protocols. {issue}3314[3314]

==== Added

*Affecting all Beats*

- Add support for passing list and dictionary settings via -E flag.
- Support for parsing list and dictionary setting from environment variables.
- Added new flags to import_dashboards (-cacert, -cert, -key, -insecure). {pull}3139[3139] {pull}3163[3163]
- The limit for the number of fields is increased via the mapping template. {pull}3275[3275]
- Updated to Go 1.7.4. {pull}3277[3277]
- Added a NOTICE file containing the notices and licenses of the dependencies. {pull}3334[3334].

*Heartbeat*

- First release, containing monitors for ICMP, TCP, and HTTP.

*Filebeat*

- Add enabled config option to prospectors. {pull}3157[3157]
- Add target option for decoded_json_field. {pull}3169[3169]

*Metricbeat*

- Kafka module broker matching enhancements. {pull}3129[3129]
- Add a couchbase module with metricsets for node, cluster and bucket. {pull}3081[3081]
- Export number of cores for CPU module. {pull}3192[3192]
- Experimental Prometheus module. {pull}3202[3202]
- Add system socket module that reports all TCP sockets. {pull}3246[3246]
- Kafka consumer groups metricset. {pull}3240[3240]
- Add jolokia module with dynamic jmx metricset. {pull}3570[3570]

*Winlogbeat*

- Reduced amount of memory allocated while reading event log records. {pull}3113[3113] {pull}3118[3118]

[[release-notes-5.1.2]]
=== Beats version 5.1.2
https://github.com/elastic/beats/compare/v5.1.1...v5.1.2[View commits]

==== Bugfixes

*Filebeat*

- Fix registry migration issue from old states where files were only harvested after second restart. {pull}3322[3322]

*Packetbeat*

- Fix error on importing dashboards due to colons in the Cassandra dashboard. {issue}3140[3140]
- Fix error on importing dashboards due to the wrong type for the geo_point fields. {pull}3147[3147]

*Winlogbeat*

- Fix for "The array bounds are invalid" error when reading large events. {issue}3076[3076]

[[release-notes-5.1.1]]
=== Beats version 5.1.1
https://github.com/elastic/beats/compare/v5.0.2...v5.1.1[View commits]

==== Breaking changes

*Metricbeat*

- Change data structure of experimental haproxy module. {pull}3003[3003]

*Filebeat*

- If a file is falling under `ignore_older` during startup, offset is now set to end of file instead of 0.
  With the previous logic the whole file was sent in case a line was added and it was inconsistent with
  files which were harvested previously. {pull}2907[2907]
- `tail_files` is now only applied on the first scan and not for all new files. {pull}2932[2932]

==== Bugfixes

*Affecting all Beats*

- Fix empty benign errors logged by processor actions. {pull}3046[3046]

*Metricbeat*

- Calculate the fsstat values per mounting point, and not filesystem. {pull}2777[2777]

==== Added

*Affecting all Beats*

- Add add_cloud_metadata processor for collecting cloud provider metadata. {pull}2728[2728]
- Added decode_json_fields processor for decoding fields containing JSON strings. {pull}2605[2605]
- Add Tencent Cloud provider for add_cloud_metadata processor. {pull}4023[4023]
- Add Alibaba Cloud provider for add_cloud_metadata processor. {pull}4111[4111]

*Metricbeat*

- Add experimental Docker module. Provided by Ingensi and @douaejeouit based on dockbeat.
- Add a sample Redis Kibana dashboard. {pull}2916[2916]
- Add support for MongoDB 3.4 and WiredTiger metrics. {pull}2999[2999]
- Add experimental kafka module with partition metricset. {pull}2969[2969]
- Add raw config option for mysql/status metricset. {pull}3001[3001]
- Add command fields for mysql/status metricset. {pull}3251[3251]

*Filebeat*

- Add command line option `-once` to run Filebeat only once and then close. {pull}2456[2456]
- Only load matching states into prospector to improve state handling {pull}2840[2840]
- Reset all states ttl on startup to make sure it is overwritten by new config {pull}2840[2840]
- Persist all states for files which fall under `ignore_older` to have consistent behaviour {pull}2859[2859]
- Improve shutdown behaviour with large number of files. {pull}3035[3035]

*Winlogbeat*

- Add `event_logs.batch_read_size` configuration option. {pull}2641[2641]

[[release-notes-5.1.0]]
=== Beats version 5.1.0 (skipped)

Version 5.1.0 doesn't exist because, for a short period of time, the Elastic
Yum and Apt repositories included unreleased binaries labeled 5.1.0. To avoid
confusion and upgrade issues for the people that have installed these without
realizing, we decided to skip the 5.1.0 version and release 5.1.1 instead.

[[release-notes-5.0.2]]
=== Beats version 5.0.2
https://github.com/elastic/beats/compare/v5.0.1...v5.0.2[View commits]

==== Bugfixes

*Metricbeat*

- Fix the `password` option in the MongoDB module. {pull}2995[2995]


[[release-notes-5.0.1]]
=== Beats version 5.0.1
https://github.com/elastic/beats/compare/v5.0.0...v5.0.1[View commits]

==== Bugfixes

*Metricbeat*

- Fix `system.process.start_time` on Windows. {pull}2848[2848]
- Fix `system.process.ppid` on Windows. {issue}2860[2860]
- Fix system process metricset for Windows XP and 2003. `cmdline` will be unavailable. {issue}1704[1704]
- Fix access denied issues in system process metricset by enabling SeDebugPrivilege on Windows. {issue}1897[1897]
- Fix system diskio metricset for Windows XP and 2003. {issue}2885[2885]

*Packetbeat*

- Fix 'index out of bounds' bug in Packetbeat DNS protocol plugin. {issue}2872[2872]

*Filebeat*

- Fix registry cleanup issue when files falling under ignore_older after restart. {issue}2818[2818]


==== Added

*Metricbeat*

- Add username and password config options to the PostgreSQL module. {pull}2889[2890]
- Add username and password config options to the MongoDB module. {pull}2889[2889]
- Add system core metricset for Windows. {pull}2883[2883]

*Packetbeat*

- Define `client_geoip.location` as geo_point in the mappings to be used by the GeoIP processor in the Ingest Node pipeline.
  {pull}2795[2795]

*Filebeat*

- Stop Filebeat on registrar loading error. {pull}2868[2868]


include::libbeat/docs/release-notes/5.0.0.asciidoc[]

[[release-notes-5.0.0-ga]]
=== Beats version 5.0.0-GA
https://github.com/elastic/beats/compare/v5.0.0-rc1...v5.0.0[View commits]

The list below covers the changes between 5.0.0-rc1 and 5.0.0 GA only.

==== Bugfixes

*Affecting all Beats*

- Fix kafka output re-trying batches with too large events. {issue}2735[2735]
- Fix kafka output protocol error if `version: 0.10` is configured. {issue}2651[2651]
- Fix kafka output connection closed by broker on SASL/PLAIN. {issue}2717[2717]

*Metricbeat*

- Fix high CPU usage on macOS when encountering processes with long command lines. {issue}2747[2747]
- Fix high value of `system.memory.actual.free` and `system.memory.actual.used`. {issue}2653[2653]
- Change several `OpenProcess` calls on Windows to request the lowest possible access privilege.  {issue}1897[1897]
- Fix system.memory.actual.free high value on Windows. {issue}2653[2653]

*Filebeat*

- Fix issue when clean_removed and clean_inactive were used together that states were not directly removed from the registry.
- Fix issue where upgrading a 1.x registry file resulted in duplicate state entries. {pull}2792[2792]

==== Added

*Affecting all Beats*

- Add beat.version fields to all events.

[[release-notes-5.0.0-rc1]]
=== Beats version 5.0.0-rc1
https://github.com/elastic/beats/compare/v5.0.0-beta1...v5.0.0-rc1[View commits]

==== Breaking changes

*Affecting all Beats*

- A dynamic mapping rule is added to the default Elasticsearch template to treat strings as keywords by default. {pull}2688[2688]

==== Bugfixes

*Affecting all Beats*

- Make sure Beats sent always float values when they are defined as float by sending 5.00000 instead of 5. {pull}2627[2627]
- Fix ignoring all fields from drop_fields in case the first field is unknown. {pull}2685[2685]
- Fix dynamic configuration int/uint to float type conversion. {pull}2698[2698]
- Fix primitive types conversion if values are read from environment variables. {pull}2698[2698]

*Metricbeat*

- Fix default configuration file on Windows to not enabled the `load` metricset. {pull}2632[2632]

*Packetbeat*

- Fix the `bpf_filter` setting. {issue}2660[2660]

*Filebeat*

- Fix input buffer on encoding problem. {pull}2416[2416]

==== Deprecated

*Affecting all Beats*

- Setting `port` has been deprecated in Redis and Logstash outputs. {pull}2620[2620]


[[release-notes-5.0.0-beta1]]
=== Beats version 5.0.0-beta1
https://github.com/elastic/beats/compare/v5.0.0-alpha5...v5.0.0-beta1[View commits]

==== Breaking changes

*Affecting all Beats*

- Change Elasticsearch output index configuration to be based on format strings. If index has been configured, no date will be appended anymore to the index name. {pull}2119[2119]
- Replace `output.kafka.use_type` by `output.kafka.topic` accepting a format string. {pull}2188[2188]
- If the path specified by the `-c` flag is not absolute and `-path.config` is not specified, it
  is considered relative to the current working directory. {pull}2245[2245]
- rename `tls` configurations section to `ssl`. {pull}2330[2330]
- rename `certificate_key` configuration to `key`. {pull}2330[2330]
- replace `tls.insecure` with `ssl.verification_mode` setting. {pull}2330[2330]
- replace `tls.min/max_version` with `ssl.supported_protocols` setting requiring full protocol name. {pull}2330[2330]

*Metricbeat*

- Change field type system.process.cpu.start_time from keyword to date. {issue}1565[1565]
- redis/info metricset fields were renamed up according to the naming conventions.

*Packetbeat*

- Group HTTP fields under `http.request` and `http.response` {pull}2167[2167]
- Export `http.request.body` and `http.response.body` when configured under `include_body_for` {pull}2167[2167]
- Move `ignore_outgoing` config to `packetbeat.ignore_outgoing` {pull}2393[2393]

*Filebeat*

- Set close_inactive default to 5 minutes (was 1 hour before)
- Set clean_removed and close_removed to true by default

==== Bugfixes

*Affecting all Beats*

- Fix logstash output handles error twice when asynchronous sending fails. {pull}2441[2441]
- Fix Elasticsearch structured error response parsing error. {issue}2229[2229]
- Fixed the run script to allow the overriding of the configuration file. {issue}2171[2171]
- Fix logstash output crash if no hosts are configured. {issue}2325[2325]
- Fix array value support in -E CLI flag. {pull}2521[2521]
- Fix merging array values if -c CLI flag is used multiple times. {pull}2521[2521]
- Fix beats failing to start due to invalid duplicate key error in configuration file. {pull}2521[2521]
- Fix panic on non writable logging directory. {pull}2571[2571]

*Metricbeat*

- Fix module filters to work properly with drop_event filter. {issue}2249[2249]

*Packetbeat*

- Fix mapping for some Packetbeat flow metrics that were not marked as being longs. {issue}2177[2177]
- Fix handling of messages larger than the maximum message size (10MB). {pull}2470[2470]

*Filebeat*

- Fix processor failure in Filebeat when using regex, contain, or equals with the message field. {issue}2178[2178]
- Fix async publisher sending empty events {pull}2455[2455]
- Fix potential issue with multiple harvester per file on large file numbers or slow output {pull}2541[2541]

*Winlogbeat*

- Fix corrupt registry file that occurs on power loss by disabling file write caching. {issue}2313[2313]

==== Added

*Affecting all Beats*

- Add script to generate the Kibana index-pattern from fields.yml. {pull}2122[2122]
- Enhance Redis output key selection based on format string. {pull}2169[2169]
- Configurable Redis `keys` using filters and format strings. {pull}2169[2169]
- Add format string support to `output.kafka.topic`. {pull}2188[2188]
- Add `output.kafka.topics` for more advanced kafka topic selection per event. {pull}2188[2188]
- Add support for Kafka 0.10. {pull}2190[2190]
- Add SASL/PLAIN authentication support to kafka output. {pull}2190[2190]
- Make Kafka metadata update configurable. {pull}2190[2190]
- Add Kafka version setting (optional) enabling kafka broker version support. {pull}2190[2190]
- Add Kafka message timestamp if at least version 0.10 is configured. {pull}2190[2190]
- Add configurable Kafka event key setting. {pull}2284[2284]
- Add settings for configuring the kafka partitioning strategy. {pull}2284[2284]
- Add partitioner settings `reachable_only` to ignore partitions not reachable by network. {pull}2284[2284]
- Enhance contains condition to work on fields that are arrays of strings. {issue}2237[2237]
- Lookup the configuration file relative to the `-path.config` CLI flag. {pull}2245[2245]
- Re-write import_dashboards.sh in Golang. {pull}2155[2155]
- Update to Go 1.7. {pull}2306[2306]
- Log total non-zero internal metrics on shutdown. {pull}2349[2349]
- Add support for encrypted private key files by introducing `ssl.key_passphrase` setting. {pull}2330[2330]
- Add experimental symlink support with `symlinks` config {pull}2478[2478]
- Improve validation of registry file on startup.

*Metricbeat*

- Use the new scaled_float Elasticsearch type for the percentage values. {pull}2156[2156]
- Add experimental cgroup metrics to the system/process MetricSet. {pull}2184[2184]
- Added a PostgreSQL module. {pull}2253[2253]
- Improve mapping by converting half_float to scaled_float and integers to long. {pull}2430[2430]
- Add experimental haproxy module. {pull}2384[2384]
- Add Kibana dashboard for cgroups data {pull}2555[2555]

*Packetbeat*

- Add Cassandra protocol analyzer to Packetbeat. {pull}1959[1959]
- Match connections with IPv6 addresses to processes {pull}2254[2254]
- Add IP address to -devices command output {pull}2327[2327]
- Add configuration option for the maximum message size. Used to be hard-coded to 10 MB. {pull}2470[2470]

*Filebeat*

- Introduce close_timeout harvester options {issue}1926[1926]
- Strip BOM from first message in case of BOM files {issue}2351[2351]
- Add harvester_limit option {pull}2417[2417]

==== Deprecated

*Affecting all Beats*

- Topology map is deprecated. This applies to the settings: refresh_topology_freq, topology_expire, save_topology, host_topology, password_topology, db_topology.


[[release-notes-5.0.0-alpha5]]
=== Beats version 5.0.0-alpha5
https://github.com/elastic/beats/compare/v5.0.0-alpha4...v5.0.0-alpha5[View commits]

==== Breaking changes

*Affecting all Beats*

- Rename the `filters` section to `processors`. {pull}1944[1944]
- Introduce the condition with `when` in the processor configuration. {pull}1949[1949]
- The Elasticsearch template is now loaded by default. {pull}1993[1993]
- The Redis output `index` setting is renamed to `key`. `index` still works but it's deprecated. {pull}2077[2077]
- The undocumented file output `index` setting was removed. Use `filename` instead. {pull}2077[2077]

*Metricbeat*

- Create a separate metricSet for load under the system module and remove load information from CPU stats. {pull}2101[2101]
- Add `system.load.norm.1`, `system.load.norm.5` and `system.load.norm.15`. {pull}2101[2101]
- Add threads fields to mysql module. {pull}2484[2484]

*Packetbeat*

- Set `enabled` ` in `packetbeat.protocols.icmp` configuration to `true` by default. {pull}1988[1988]

==== Bugfixes

*Affecting all Beats*

- Fix sync publisher `PublishEvents` return value if client is closed concurrently. {pull}2046[2046]

*Metricbeat*

- Do not send zero values when no value was present in the source. {issue}1972[1972]

*Filebeat*

- Fix potential data loss between Filebeat restarts, reporting unpublished lines as published. {issue}2041[2041]
- Fix open file handler issue. {issue}2028[2028] {pull}2020[2020]
- Fix filtering of JSON events when using integers in conditions. {issue}2038[2038]

*Winlogbeat*

- Fix potential data loss between Winlogbeat restarts, reporting unpublished lines as published. {issue}2041[2041]

==== Added

*Affecting all Beats*

- Periodically log internal metrics. {pull}1955[1955]
- Add enabled setting to all output modules. {pull}1987[1987]
- Command line flag `-c` can be used multiple times. {pull}1985[1985]
- Add OR/AND/NOT to the condition associated with the processors. {pull}1983[1983]
- Add `-E` CLI flag for overwriting single config options via command line. {pull}1986[1986]
- Choose the mapping template file based on the Elasticsearch version. {pull}1993[1993]
- Check stdout being available when console output is configured. {issue}2035[2035]

*Metricbeat*

- Add pgid field to process information. {pull} 2021[2021]

*Packetbeat*

- Add enabled setting to Packetbeat protocols. {pull}1988[1988]
- Add enabled setting to Packetbeat network flows configuration. {pull}1988[1988]

*Filebeat*

- Introduce `close_removed` and `close_renamed` harvester options. {issue}1600[1600]
- Introduce `close_eof` harvester option. {issue}1600[1600]
- Add `clean_removed` and `clean_inactive` config option. {issue}1600[1600]

==== Deprecated

*Filebeat*

- Deprecate `close_older` option and replace it with `close_inactive`. {issue}2051[2051]
- Deprecate `force_close_files` option and replace it with `close_removed` and `close_renamed`. {issue}1600[1600]

[[release-notes-5.0.0-alpha4]]
=== Beats version 5.0.0-alpha4
https://github.com/elastic/beats/compare/v5.0.0-alpha3...v5.0.0-alpha4[View commits]

==== Breaking changes

*Affecting all Beats*

- The topology_expire option of the Elasticsearch output was removed. {pull}1907[1907]

*Filebeat*

- Stop following symlink. Symlinks are now ignored: {pull}1686[1686]

==== Bugfixes

*Affecting all Beats*

- Reset backoff factor on partial ACK. {issue}1803[1803]
- Fix beats load balancer deadlock if max_retries: -1 or publish_async is enabled in filebeat. {issue}1829[1829]
- Fix logstash output with pipelining mode enabled not reconnecting. {issue}1876[1876]
- Empty configuration sections become merge-able with variables containing full path. {pull}1900[1900]
- Fix error message about required fields missing not printing the missing field name. {pull}1900[1900]

*Metricbeat*

- Fix the CPU values returned for each core. {issue}1863[1863]

*Packetbeat*

- Add missing nil-check to memcached GapInStream handler. {issue}1162[1162]
- Fix NFSv4 Operation returning the first found first-class operation available in compound requests. {pull}1821[1821]
- Fix TCP overlapping segments not being handled correctly. {pull}1898[1898]

*Winlogbeat*

- Fix issue with rendering forwarded event log records. {pull}1891[1891]

==== Added

*Affecting all Beats*

- Improve error message if compiling regular expression from config files fails. {pull}1900[1900]
- Compression support in the Elasticsearch output. {pull}1835[1835]

*Metricbeat*

- Add MongoDB module. {pull}1837[1837]


[[release-notes-5.0.0-alpha3]]
=== Beats version 5.0.0-alpha3
https://github.com/elastic/beats/compare/v5.0.0-alpha2...v5.0.0-alpha3[View commits]

==== Breaking changes

*Affecting all Beats*

- All configuration settings under `shipper:` are moved to be top level configuration settings. I.e.
  `shipper.name:` becomes `name:` in the configuration file. {pull}1570[1570]

*Topbeat*

- Topbeat is replaced by Metricbeat.

*Filebeat*

- The state for files which fall under ignore_older is not stored anymore. This has the consequence, that if a file which fell under ignore_older is updated, the whole file will be crawled.

==== Bugfixes

*Winlogbeat*

- Adding missing argument to the "Stop processing" log message. {pull}1590[1590]

==== Added

*Affecting all Beats*

- Add conditions to generic filtering. {pull}1623[1623]

*Metricbeat*

- First public release, containing the following modules: apache, mysql, nginx, redis, system, and zookeeper.

*Filebeat*

- The registry format was changed to an array instead of dict. The migration to the new format will happen automatically at the first startup. {pull}1703[1703]

==== Deprecated

*Affecting all Beats*

- The support for doing GeoIP lookups is deprecated and will be removed in version 6.0. {pull}1601[1601]


[[release-notes-5.0.0-alpha2]]
=== Beats version 5.0.0-alpha2
https://github.com/elastic/beats/compare/v5.0.0-alpha1...v5.0.0-alpha2[View commits]

==== Breaking changes

*Affecting all Beats*

- On DEB/RPM installations, the binary files are now found under `/usr/share/{{beat_name}}/bin`, not in `/usr/bin`. {pull}1385[1385]
- The logs are written by default to self rotating files, instead of syslog. {pull}1371[1371]
- Remove deprecated `host` option from elasticsearch, logstash and redis outputs. {pull}1474[1474]

*Packetbeat*

- Configuration of redis topology support changed. {pull}1353[1353]
- Move all Packetbeat configuration options under the packetbeat namespace {issue}1417[1417]

*Filebeat*

- Default location for the registry file was changed to be `data/registry` from the binary directory,
  rather than `.filebeat` in the current working directory. This affects installations for zip/tar.gz/source,
  the location for DEB and RPM packages stays the same. {pull}1373[1373]

==== Bugfixes

*Affecting all Beats*

- Drain response buffers when pipelining is used by Redis output. {pull}1353[1353]
- Unterminated environment variable expressions in config files will now cause an error {pull}1389[1389]
- Fix issue with the automatic template loading when Elasticsearch is not available on Beat start. {issue}1321[1321]
- Fix bug affecting -cpuprofile, -memprofile, and -httpprof CLI flags {pull}1415[1415]
- Fix race when multiple outputs access the same event with logstash output manipulating event {issue}1410[1410] {pull}1428[1428]
- Seed random number generator using crypto.rand package. {pull}1503{1503]
- Fix beats hanging in -configtest {issue}1213[1213]
- Fix kafka log message output {pull}1516[1516]

*Filebeat*

- Improvements in registrar dealing with file rotation. {pull}1281[1281]
- Fix issue with JSON decoding where `@timestamp` or `type` keys with the wrong type could cause Filebeat
  to crash. {issue}1378[1378]
- Fix issue with JSON decoding where values having `null` as values could crash Filebeat. {issue}1466[1466]
- Multiline reader normalizing newline to use `\n`. {pull}1552[1552]

*Winlogbeat*

- Fix panic when reading messages larger than 32K characters on Windows XP and 2003. {pull}1498[1498]
- Fix panic that occurs when reading a large events on Windows Vista and newer. {pull}1499[1499]

==== Added

*Affecting all Beats*

- Add support for TLS to Redis output. {pull}1353[1353]
- Add SOCKS5 proxy support to Redis output. {pull}1353[1353]
- Failover and load balancing support in redis output. {pull}1353[1353]
- Multiple-worker per host support for redis output. {pull}1353[1353]
- Added ability to escape `${x}` in config files to avoid environment variable expansion {pull}1389[1389]
- Configuration options and CLI flags for setting the home, data and config paths. {pull}1373[1373]
- Configuration options and CLI flags for setting the default logs path. {pull}1437[1437]
- Update to Go 1.6.2 {pull}1447[1447]
- Add Elasticsearch template files compatible with Elasticsearch 2.x. {pull}1501[1501]
- Add scripts for managing the dashboards of a single Beat {pull}1359[1359]

*Packetbeat*

- Fix compile issues for OpenBSD. {pull}1347[1347]

*Topbeat*

- Updated elastic/gosigar version so Topbeat can compile on OpenBSD. {pull}1403[1403]


[[release-notes-5.0.0-alpha1]]
=== Beats version 5.0.0-alpha1
https://github.com/elastic/beats/compare/v1.2.0...v5.0.0-alpha1[View commits]

==== Breaking changes

*libbeat*

- Run function to start a Beat now returns an error instead of directly exiting. {pull}771[771]
- The method signature of HandleFlags() was changed to allow returning an error {pull}1249[1249]
- Require braces for environment variable expansion in config files {pull}1304[1304]

*Packetbeat*

- Rename output fields in the dns package. Former flag `recursion_allowed` becomes `recursion_available`. {pull}803[803]
  Former SOA field `ttl` becomes `minimum`. {pull}803[803]
- The fully qualified domain names which are part of output fields values of the dns package now terminate with a dot. {pull}803[803]
- Remove the count field from the exported event {pull}1210[1210]

*Topbeat*

- Rename `proc.cpu.user_p` with `proc.cpu.total_p` as it includes CPU time spent in kernel space {pull}631[631]
- Remove `count` field from the exported fields {pull}1207[1207]
- Rename `input` top level config option to `topbeat`

*Filebeat*

- Scalar values in used in the `fields` configuration setting are no longer automatically converted to strings. {pull}1092[1092]
- Count field was removed from event as not used in filebeat {issue}778[778]

*Winlogbeat*

- The `message_inserts` field was replaced with the `event_data` field {issue}1053[1053]
- The `category` field was renamed to `task` to better align with the Windows Event Log API naming {issue}1053[1053]
- Remove the count field from the exported event {pull}1218[1218]


==== Bugfixes

*Affecting all Beats*

- Logstash output will not retry events that are not JSON-encodable {pull}927[927]

*Packetbeat*

- Create a proper BPF filter when ICMP is the only enabled protocol {issue}757[757]
- Check column length in pgsql parser. {issue}565[565]
- Harden pgsql parser. {issue}565[565]

*Topbeat*

- Fix issue with `cpu.system_p` being greater than 1 on Windows {pull}1128[1128]

*Filebeat*

- Stop filebeat if started without any prospectors defined or empty prospectors {pull}644[644] {pull}647[647]
- Improve shutdown of crawler and prospector to wait for clean completion {pull}720[720]
- Omit `fields` from Filebeat events when null {issue}899[899]

*Winlogbeat*

==== Added

*Affecting all Beats*

- Update builds to Golang version 1.6
- Add option to Elasticsearch output to pass http parameters in index operations {issue}805[805]
- Improve Logstash and Elasticsearch backoff behavior. {pull}927[927]
- Add experimental Kafka output. {pull}942[942]
- Add config file option to configure GOMAXPROCS. {pull}969[969]
- Improve shutdown handling in libbeat. {pull}1075[1075]
- Add `fields` and `fields_under_root` options under the `shipper` configuration {pull}1092[1092]
- Add the ability to use a SOCKS5 proxy with the Logstash output {issue}823[823]
- The `-configtest` flag will now print "Config OK" to stdout on success {pull}1249[1249]

*Packetbeat*

- Change the DNS library used throughout the dns package to github.com/miekg/dns. {pull}803[803]
- Add support for NFS v3 and v4. {pull}1231[1231]
- Add support for EDNS and DNSSEC. {pull}1292[1292]

*Topbeat*

- Add `username` to processes {pull}845[845]

*Filebeat*

- Add the ability to set a list of tags for each prospector {pull}1092[1092]
- Add JSON decoding support {pull}1143[1143]


*Winlogbeat*

- Add caching of event metadata handles and the system render context for the wineventlog API {pull}888[888]
- Improve config validation by checking for unknown top-level YAML keys. {pull}1100[1100]
- Add the ability to set tags, fields, and fields_under_root as options for each event log {pull}1092[1092]
- Add additional data to the events published by Winlogbeat. The new fields are `activity_id`,
`event_data`, `keywords`, `opcode`, `process_id`, `provider_guid`, `related_activity_id`,
`task`, `thread_id`, `user_data`, and `version`. {issue}1053[1053]
- Add `event_id`, `level`, and `provider` configuration options for filtering events {pull}1218[1218]
- Add `include_xml` configuration option for including the raw XML with the event {pull}1218[1218]

==== Known issues
* All Beats can hang or panic on shutdown if the next server in the pipeline (e.g. Elasticsearch or Logstash) is
  not reachable. {issue}1319[1319]
* When running the Beats as a service on Windows, you need to manually load the Elasticsearch mapping
  template. {issue}1315[1315]
* The ES template automatic load doesn't work if Elasticsearch is not available when the Beat is starting. {issue}1321[1321]

[[release-notes-1.3.1]]
=== Beats version 1.3.1
https://github.com/elastic/beats/compare/v1.3.0...v1.3.1[View commits]

==== Bugfixes

*Filebeat*

- Fix a concurrent bug on filebeat startup with a large number of prospectors defined. {pull}2509[2509]

*Packetbeat*

- Fix description for the -I CLI flag. {pull}2480[2480]

*Winlogbeat*

- Fix corrupt registry file that occurs on power loss by disabling file write caching. {issue}2313[2313]

[[release-notes-1.3.0]]
=== Beats version 1.3.0
https://github.com/elastic/beats/compare/v1.2.3...v1.3.0[View commits]

==== Deprecated

*Filebeat*

- Undocumented support for following symlinks is deprecated. Filebeat will not follow symlinks in version 5.0. {pull}1767[1767]

==== Bugfixes

*Affecting all Beats*

- Fix beats load balancer deadlock if `max_retries: -1` or `publish_async` is enabled in filebeat. {issue}1829[1829]
- Fix output modes backoff counter reset. {issue}1803[1803] {pull}1814[1814] {pull}1818[1818]
- Set logstash output default bulk_max_size to 2048. {issue}1662[1662]
- Seed random number generator using crypto.rand package. {pull}1503[1503]
- Check stdout being available when console output is configured. {issue}2063[2063]

*Packetbeat*

- Add missing nil-check to memcached GapInStream handler. {issue}1162[1162]
- Fix NFSv4 Operation returning the first found first-class operation available in compound requests. {pull}1821[1821]
- Fix TCP overlapping segments not being handled correctly. {pull}1917[1917]

==== Added

*Affecting all Beats*

- Updated to Go 1.7


[[release-notes-1.2.3]]
=== Beats version 1.2.3
https://github.com/elastic/beats/compare/v1.2.2...v1.2.3[View commits]

==== Bugfixes

*Topbeat*

- Fix high CPU usage when using filtering under Windows. {pull}1598[1598]

*Filebeat*

- Fix rotation issue with ignore_older. {issue}1528[1528]

*Winlogbeat*

- Fix panic when reading messages larger than 32K characters on Windows XP and 2003. {pull}1498[1498]

==== Added

*Filebeat*

- Prevent file opening for files which reached ignore_older. {pull}1649[1649]


[[release-notes-1.2.2]]
=== Beats version 1.2.2
https://github.com/elastic/beats/compare/v1.2.0...v1.2.2[View commits]

==== Bugfixes

*Affecting all Beats*

- Fix race when multiple outputs access the same event with Logstash output manipulating event. {issue}1410[1410]
- Fix go-daemon (supervisor used in init scripts) hanging when executed over SSH. {issue}1394[1394]

*Filebeat*

- Improvements in registrar dealing with file rotation. {issue}1281[1281]


[[release-notes-1.2.1]]
=== Beats version 1.2.1
https://github.com/elastic/beats/compare/v1.2.0...v1.2.1[View commits]

==== Breaking changes

*Affecting all Beats*

- Require braces for environment variable expansion in config files {pull}1304[1304]
- Removed deprecation warning for the Redis output. {pull}1282[1282]

*Topbeat*

- Fixed name of the setting `stats.proc` to `stats.process` in the default configuration file. {pull}1343[1343]
- Fix issue with cpu.system_p being greater than 1 on Windows {pull}1128[1128]

==== Added

*Topbeat*

- Add username to processes {pull}845[845]


[[release-notes-1.2.0]]
=== Beats version 1.2.0
https://github.com/elastic/beats/compare/v1.1.2...v1.2.0[View commits]

==== Breaking changes

*Filebeat*

- Default config for ignore_older is now infinite instead of 24h, means ignore_older is disabled by default. Use close_older to only close file handlers.

==== Bugfixes

*Packetbeat*

- Split real_ip_header value when it contains multiple IPs {pull}1241[1241]

*Winlogbeat*

- Fix invalid `event_id` on Windows XP and Windows 2003 {pull}1227[1227]

==== Added

*Affecting all Beats*

- Add ability to override configuration settings using environment variables {issue}114[114]
- Libbeat now always exits through a single exit method for proper cleanup and control {pull}736[736]
- Add ability to create Elasticsearch mapping on startup {pull}639[639]

*Topbeat*

- Add the command line used to start processes {issue}533[533]

*Filebeat*

- Add close_older configuration option to complete ignore_older https://github.com/elastic/filebeat/issues/181[181]

[[release-notes-1.1.2]]
=== Beats version 1.1.2
https://github.com/elastic/beats/compare/v1.1.1...v1.1.2[View commits]

==== Bugfixes

*Filebeat*

- Fix registrar bug for rotated files {pull}1010[1010]


[[release-notes-1.1.1]]
=== Beats version 1.1.1
https://github.com/elastic/beats/compare/v1.1.0...v1.1.1[View commits]

==== Bugfixes

*Affecting all Beats*

- Fix logstash output loop hanging in infinite loop on too many output errors. {pull}944[944]
- Fix critical bug in filebeat and winlogbeat potentially dropping events. {pull}953[953]

[[release-notes-1.1.0]]
=== Beats version 1.1.0
https://github.com/elastic/beats/compare/v1.0.1...v1.1.0[View commits]

==== Bugfixes

*Affecting all Beats*

- Fix logging issue with file based output where newlines could be misplaced
  during concurrent logging {pull}650[650]
- Reduce memory usage by separate queue sizes for single events and bulk events. {pull}649[649] {issue}516[516]
- Set default default bulk_max_size value to 2048 {pull}628[628]

*Packetbeat*

- Fix setting direction to out and use its value to decide when dropping events if ignore_outgoing is enabled {pull}557[557]
- Fix logging issue with file-based output where newlines could be misplaced
  during concurrent logging {pull}650[650]
- Reduce memory usage by having separate queue sizes for single events and bulk events. {pull}649[649] {issue}516[516]
- Set default bulk_max_size value to 2048 {pull}628[628]
- Fix logstash window size of 1 not increasing. {pull}598[598]

*Packetbeat*

- Fix the condition that determines whether the direction of the transaction is set to "outgoing". Packetbeat uses the
  direction field to determine which transactions to drop when dropping outgoing transactions. {pull}557[557]
- Allow PF_RING sniffer type to be configured using pf_ring or pfring {pull}671[671]

*Filebeat*

- Set spool_size default value to 2048 {pull}628[628]

==== Added

*Affecting all Beats*

- Add include_fields and drop_fields as part of generic filtering {pull}1120[1120]
- Make logstash output compression level configurable. {pull}630[630]
- Some publisher options refactoring in libbeat {pull}684[684]
- Move event preprocessor applying GeoIP to packetbeat {pull}772[772]

*Packetbeat*

- Add support for capturing DNS over TCP network traffic. {pull}486[486] {pull}554[554]

*Topbeat*

- Group all CPU usage per core statistics and export them optionally if cpu_per_core is configured {pull}496[496]

*Filebeat*

- Add multiline support for combining multiple related lines into one event. {issue}461[461]
- Add `exclude_lines` and `include_lines` options for regexp based line filtering. {pull}430[430]
- Add `exclude_files` configuration option. {pull}563[563]
- Add experimental option to enable filebeat publisher pipeline to operate asynchronously {pull}782[782]

*Winlogbeat*

- First public release of Winlogbeat

[[release-notes-1.0.1]]
=== Beats version 1.0.1
https://github.com/elastic/beats/compare/v1.0.0...v1.0.1[Check 1.0.1 diff]

==== Bugfixes

*Filebeat*

- Fix force_close_files in case renamed file appeared very fast. https://github.com/elastic/filebeat/pull/302[302]

*Packetbeat*

- Improve MongoDB message correlation. {issue}377[377]
- Improve redis parser performance. {issue}442[422]
- Fix panic on nil in redis protocol parser. {issue}384[384]
- Fix errors redis parser when messages are split in multiple TCP segments. {issue}402[402]
- Fix errors in redis parser when length prefixed strings contain sequences of CRLF. {issue}#402[402]
- Fix errors in redis parser when dealing with nested arrays. {issue}402[402]

[[release-notes-1.0.0]]
=== Beats version 1.0.0
https://github.com/elastic/beats/compare/1.0.0-rc2...1.0.0[Check 1.0.0 diff]

==== Breaking changes

*Topbeat*

- Change proc type to process #138


==== Bugfixes

*Affecting all Beats*

- Fix random panic on shutdown by calling shutdown handler only once. elastic/filebeat#204
- Fix credentials are not send when pinging an elasticsearch host. elastic/filebeat#287

*Filebeat*

- Fix problem that harvesters stopped reading after some time and filebeat stopped processing events #257
- Fix line truncating by internal buffers being reused by accident #258
- Set default ignore_older to 24 hours #282




[[release-notes-1.0.0-rc2]]
=== Beats version 1.0.0-rc2
https://github.com/elastic/beats/compare/1.0.0-rc1...1.0.0-rc2[Check 1.0.0-rc2
diff]

==== Breaking changes

*Affecting all Beats*

- The `shipper` output field is renamed to `beat.name`. #285
- Use of `enabled` as a configuration option for outputs (elasticsearch,
  logstash, etc.) has been removed. #264
- Use of `disabled` as a configuration option for tls has been removed. #264
- The `-test` command line flag was renamed to `-configtest`. #264
- Disable geoip by default. To enable it uncomment in config file. #305


*Filebeat*

- Removed utf-16be-bom encoding support. Support will be added with fix for #205
- Rename force_close_windows_files to force_close_files and make it available for all platforms.


==== Bugfixes

*Affecting all Beats*

- Disable logging to stderr after configuration phase. #276
- Set the default file logging path when not set in config. #275
- Fix bug silently dropping records based on current window size. elastic/filebeat#226
- Fix direction field in published events. #300
- Fix elasticsearch structured errors breaking error handling. #309

*Packetbeat*

- Packetbeat will now exit if a configuration error is detected. #357
- Fixed an issue handling DNS requests containing no questions. #369

*Topbeat*

- Fix leak of Windows handles. #98
- Fix memory leak of process information. #104

*Filebeat*

- Filebeat will now exit if a configuration error is detected. #198
- Fix to enable prospector to harvest existing files that are modified. #199
- Improve line reading and encoding to better keep track of file offsets based
  on encoding. #224
- Set input_type by default to "log"


==== Added

*Affecting all Beats*

- Added `beat.hostname` to contain the hostname where the Beat is running on as
  returned by the operating system. #285
- Added timestamp for file logging. #291

*Filebeat*

- Handling end of line under windows was improved #233



[[release-notes-1.0.0-rc1]]
=== Beats version 1.0.0-rc1
https://github.com/elastic/beats/compare/1.0.0-beta4...1.0.0-rc1[Check
1.0.0-rc1 diff]

==== Breaking changes

*Affecting all Beats*

- Rename timestamp field with @timestamp. #237

*Packetbeat*

- Rename timestamp field with @timestamp. #343

*Topbeat*

- Rename timestamp field with @timestamp for a better integration with
Logstash. #80

*Filebeat*

- Rename the timestamp field with @timestamp #168
- Rename tail_on_rotate prospector config to tail_files
- Removal of line field in event. Line number was not correct and does not add value. #217


==== Bugfixes

*Affecting all Beats*

- Use stderr for console log output. #219
- Handle empty event array in publisher. #207
- Respect '*' debug selector in IsDebug. #226 (elastic/packetbeat#339)
- Limit number of workers for Elasticsearch output. elastic/packetbeat#226
- On Windows, remove service related error message when running in the console. #242
- Fix waitRetry no configured in single output mode configuration. elastic/filebeat#144
- Use http as the default scheme in the elasticsearch hosts #253
- Respect max bulk size if bulk publisher (collector) is disabled or sync flag is set.
- Always evaluate status code from Elasticsearch responses when indexing events. #192
- Use bulk_max_size configuration option instead of bulk_size. #256
- Fix max_retries=0 (no retries) configuration option. #266
- Filename used for file based logging now defaults to beat name. #267

*Packetbeat*

- Close file descriptors used to monitor processes. #337
- Remove old RPM spec file. It moved to elastic/beats-packer. #334

*Topbeat*

- Don't wait for one period until shutdown #75

*Filebeat*

- Omit 'fields' from event JSON when null. #126
- Make offset and line value of type long in elasticsearch template to prevent overflow. #140
- Fix locking files for writing behaviour. #156
- Introduce 'document_type' config option per prospector to define document type
  for event stored in elasticsearch. #133
- Add 'input_type' field to published events reporting the prospector type being used. #133
- Fix high CPU usage when not connected to Elasticsearch or Logstash. #144
- Fix issue that files were not crawled anymore when encoding was set to something other then plain. #182


==== Added

*Affecting all Beats*

- Add Console output plugin. #218
- Add timestamp to log messages #245
- Send @metadata.beat to Logstash instead of @metadata.index to prevent
  possible name clashes and give user full control over index name used for
  Elasticsearch
- Add logging messages for bulk publishing in case of error #229
- Add option to configure number of parallel workers publishing to Elasticsearch
  or Logstash.
- Set default bulk size for Elasticsearch output to 50.
- Set default http timeout for Elasticsearch to 90s.
- Improve publish retry if sync flag is set by retrying only up to max bulk size
  events instead of all events to be published.

*Filebeat*

- Introduction of backoff, backoff_factor, max_backoff, partial_line_waiting, force_close_windows_files
  config variables to make crawling more configurable.
- All Godeps dependencies were updated to master on 2015-10-21 [#122]
- Set default value for ignore_older config to 10 minutes. #164
- Added the fields_under_root setting to optionally store the custom fields top
level in the output dictionary. #188
- Add more encodings by using x/text/encodings/htmlindex package to select
  encoding by name.




[[release-notes-1.0.0-beta4]]
=== Beats version 1.0.0-beta4
https://github.com/elastic/beats/compare/1.0.0-beta3...1.0.0-beta4[Check
1.0.0-beta4 diff]


==== Breaking changes

*Affecting all Beats*

- Update tls config options naming from dash to underline #162
- Feature/output modes: Introduction of PublishEvent(s) to be used by beats #118 #115

*Packetbeat*

- Renamed http module config file option 'strip_authorization' to 'redact_authorization'
- Save_topology is set to false by default
- Rename elasticsearch index to [packetbeat-]YYYY.MM.DD

*Topbeat*

- Percentage fields (e.g user_p) are exported as a float between 0 and 1 #34


==== Bugfixes

*Affecting all Beats*

- Determine Elasticsearch index for an event based on UTC time #81
- Fixing ES output's defaultDeadTimeout so that it is 60 seconds #103
- ES outputer: fix timestamp conversion #91
- Fix TLS insecure config option #239
- ES outputer: check bulk API per item status code for retransmit on failure.

*Packetbeat*

- Support for lower-case header names when redacting http authorization headers
- Redact proxy-authorization if redact-authorization is set
- Fix some multithreading issues #203
- Fix negative response time #216
- Fix memcache TCP connection being nil after dropping stream data. #299
- Add missing DNS protocol configuration to documentation #269

*Topbeat*

- Don't divide the reported memory by an extra 1024 #60


==== Added

*Affecting all Beats*

- Add logstash output plugin #151
- Integration tests for Beat -> Logstash -> Elasticsearch added #195 #188 #168 #137 #128 #112
- Large updates and improvements to the documentation
- Add direction field to publisher output to indicate inbound/outbound transactions #150
- Add tls configuration support to elasticsearch and logstash outputers #139
- All external dependencies were updated to the latest version. Update to Golang 1.5.1 #162
- Guarantee ES index is based in UTC time zone #164
- Cache: optional per element timeout #144
- Make it possible to set hosts in different ways. #135
- Expose more TLS config options #124
- Use the Beat name in the default configuration file path #99

*Packetbeat*

- add [.editorconfig file](http://editorconfig.org/)
- add (experimental/unsupported?) saltstack files
- Sample config file cleanup
- Moved common documentation to [libbeat repository](https://github.com/elastic/libbeat)
- Update build to go 1.5.1
- Adding device descriptions to the -device output.
- Generate coverage for system tests
- Move go-daemon dependency to beats-packer
- Rename integration tests to system tests
- Made the `-devices` option more user friendly in case `sudo` is not used.
  Issue #296.
- Publish expired DNS transactions #301
- Update protocol guide to libbeat changes
- Add protocol registration to new protocol guide
- Make transaction timeouts configurable #300
- Add direction field to the exported fields #317

*Topbeat*

- Document fields in a standardized format (etc/fields.yml) #34
- Updated to use new libbeat Publisher #37 #41
- Update to go 1.5.1 #43
- Updated configuration files with comments for all options #65
- Documentation improvements


==== Deprecated

*Affecting all Beats*

- Redis output was deprecated #169 #145
- Host and port configuration options are deprecated. They are replaced by the hosts
 configuration option. #141<|MERGE_RESOLUTION|>--- conflicted
+++ resolved
@@ -138,11 +138,8 @@
 - Keep unparsed user agent information in user_agent.original. {pull}8537[8537]
 - Better tracking of number of open file descriptors. {pull}7986[7986]
 - Added default and TCP parsing formats to HAproxy module {issue}8311[8311] {pull}8637[8637]
-<<<<<<< HEAD
 - Add Suricata IDS/IDP/NSM module. {issue}8153[8153] {pull}8693[8693]
-=======
 - Allow to force CRI format parsing for better performance {pull}8424[8424]
->>>>>>> 596a0dde
 
 *Heartbeat*
 
